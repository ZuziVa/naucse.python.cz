from urllib.parse import urlsplit, urlunsplit, parse_qsl
import re

from jinja2 import Markup
import lxml.html
import lxml.etree
import cssutils

class DisallowedElement(Exception):
    pass

class DisallowedAttribute(DisallowedElement):
    pass

class DisallowedLink(DisallowedElement):
    pass

class DisallowedURLScheme(DisallowedLink):
    pass

ALLOWED_ELEMENTS = {
    # functional:
    'a', 'abbr', 'audio', 'img', 'source',

    # styling:
    'big', 'blockquote', 'code', 'font', 'i', 'tt', 'kbd', 'u', 'var', 'small', 'em', 'strong', 'sub',

    # formatting:
    'br', 'div', 'hr', 'p', 'pre', 'span',

    # lists:
    'dd', 'dl', 'dt', 'li', 'ul', 'ol',

    # headers:
    'h1', 'h2', 'h3', 'h4', 'h5', 'h6',

    # tables:
    'table', 'tbody', 'td', 'th', 'thead', 'tr',

    # icons:
    'svg', 'circle', 'path',

    # A special check is applied in :meth:`handle_data` method
    # (only ``.dataframe`` styles allowed, generated from notebook converter)
    'style',
}

ALLOWED_ATTRIBUTES = {
    'class',
    'id',   # XXX: validate id's
    'aria-hidden',
}
PER_TAG_ATTRIBUTES = {
    'a': {'href'},
    'img': {'src', 'alt'},
    'font': {'color'},
    'ol': {'start'},
    'svg': {'viewbox'},
    'path': {'d'},
    'circle': {'cx', 'cy', 'r'},
    'audio': {'controls'},
    'source': {'src', 'type'},
    'table': {'border'},
    'td': {'rowspan', 'colspan', 'valign', 'halign'},
    'th': {'rowspan', 'colspan', 'valign', 'halign'},
}

def convert_link(attr_name, value, *, naucse_urls=None):
    url = urlsplit(value)
    if url.scheme in ('http', 'https'):
        if url.netloc == '':
            raise DisallowedLink(value)
        return urlunsplit(url)
    elif url.scheme == '':
        if url.netloc == '':
            # Relative URL
            if url.path.startswith('static/'):
                return url.path
            elif url.path != '':
                # Documents should not assume that naucse has any particular
                # URL structure, so links to other documents aren't allowed.
                raise DisallowedLink(value)
            if url.query:
                # Query arguments are ignored on a static site; disallow them
                raise DisallowedLink(value)
            return urlunsplit(url)
        else:
            return urlunsplit(url)
    elif url.scheme == 'naucse':
        if not naucse_urls:
            raise DisallowedURLScheme(url.scheme)
        query = dict(parse_qsl(url.query))
        for name in query:
            if not re.match(r'^[-_a-z]+$', name):
                raise DisallowedLink(value)
        new_url = naucse_urls[url.path](**query)
        if url.fragment:
            scheme, netloc, path, query, fragment = urlsplit(new_url)
            new_url = urlunsplit((scheme, netloc, path, query, url.fragment))
        return new_url
    elif url.scheme == 'data':
        # XXX: Disallow?
        return value
    else:
        raise DisallowedURLScheme(url.scheme)

    # Should not happen
    raise DisallowedLink(value)


<<<<<<< HEAD
def sanitize_stylesheet(css):
    """Return ``css`` limited just to the ``.lesson-content`` element.
    This doesn't protect against malicious input.
    """
    parser = cssutils.CSSParser(fetcher=lambda url: None, validate=True)
=======
def sanitize_css(data):
    """Return ``css`` limited just to the ``.lesson-content`` element.

    This doesn't protect against malicious input.
    """

>>>>>>> 8bc35acf
    parser = cssutils.CSSParser(raiseExceptions=True)
    parsed = parser.parseString(css)

    for rule in parsed.cssRules:
        for selector in rule.selectorList:
            # the space is important - there's a difference between for example
            # ``.lesson-content:hover`` and ``.lesson-content :hover``
            selector.selectorText = ".lesson-content " + selector.selectorText

<<<<<<< HEAD
    return parsed.cssText.decode("utf-8")
=======
    return parsed_css.cssText.decode("utf-8")
>>>>>>> 8bc35acf


def sanitize_element(element, *, naucse_urls=None):
    if isinstance(element.tag, str):
<<<<<<< HEAD
        if element.tag not in ALLOWED_ELEMENTS:
=======
        if element.tag == 'style':
            if len(element):
                raise DisallowedElement(list(element)[0])
            element.text = sanitize_css(element.text)
        elif element.tag not in ALLOWED_ELEMENTS:
>>>>>>> 8bc35acf
            raise DisallowedElement(element.tag)
    elif element.tag is lxml.etree.Comment:
        pass
    else:
        raise DisallowedElement(element)

    for attr_name, value in list(element.items()):
        if attr_name == 'style':
            # XXX: Sanitize attributes
            # del element.attrib[attr_name]
            continue

        if (
            attr_name not in ALLOWED_ATTRIBUTES
            and attr_name not in PER_TAG_ATTRIBUTES.get(element.tag, ())
        ):
            raise DisallowedAttribute(f'{attr_name} on {element.tag}')

        if attr_name in {'href', 'src'}:
            element.attrib[attr_name] = convert_link(
                attr_name, value, naucse_urls=naucse_urls)

<<<<<<< HEAD
=======
        if attr_name == 'scoped':
            # Non-standard, obsolete attribute; see:
            # https://developer.mozilla.org/en-US/docs/Web/HTML/Element/style#Deprecated_attributes
            # We scope CSS in <style> tags in the validator, so the "scoped"
            # attribute would break browsers that still honor it.
            del element.attrib[attr_name]

    # Recurse
>>>>>>> 8bc35acf
    for child in element:
        sanitize_element(child, naucse_urls=naucse_urls)


def sanitize_fragment(fragment, *, naucse_urls=None):
    if isinstance(fragment, str):
        return Markup.escape(fragment)
    else:
        sanitize_element(fragment, naucse_urls=naucse_urls)
        return Markup(lxml.etree.tounicode(fragment, method='html'))


def sanitize_html(text, *, naucse_urls=None):
    """Converts untrusted HTML to a naucse-specific form.

    Raises exceptions for potentially dangerous content.
    """

    fragments = [
        sanitize_fragment(fragment, naucse_urls=naucse_urls)
        for fragment in lxml.html.fragments_fromstring(text)
    ]

    return Markup().join(fragments)<|MERGE_RESOLUTION|>--- conflicted
+++ resolved
@@ -108,47 +108,33 @@
     raise DisallowedLink(value)
 
 
-<<<<<<< HEAD
-def sanitize_stylesheet(css):
-    """Return ``css`` limited just to the ``.lesson-content`` element.
-    This doesn't protect against malicious input.
-    """
-    parser = cssutils.CSSParser(fetcher=lambda url: None, validate=True)
-=======
-def sanitize_css(data):
+def sanitize_css(css):
     """Return ``css`` limited just to the ``.lesson-content`` element.
 
     This doesn't protect against malicious input.
     """
+    parser = cssutils.CSSParser(
+        fetcher=lambda url: None, validate=True, raiseExceptions=True,
+    )
+    parser = cssutils.CSSParser()
+    parsed_css = parser.parseString(css)
 
->>>>>>> 8bc35acf
-    parser = cssutils.CSSParser(raiseExceptions=True)
-    parsed = parser.parseString(css)
-
-    for rule in parsed.cssRules:
+    for rule in parsed_css.cssRules:
         for selector in rule.selectorList:
             # the space is important - there's a difference between for example
             # ``.lesson-content:hover`` and ``.lesson-content :hover``
             selector.selectorText = ".lesson-content " + selector.selectorText
 
-<<<<<<< HEAD
-    return parsed.cssText.decode("utf-8")
-=======
     return parsed_css.cssText.decode("utf-8")
->>>>>>> 8bc35acf
 
 
 def sanitize_element(element, *, naucse_urls=None):
     if isinstance(element.tag, str):
-<<<<<<< HEAD
-        if element.tag not in ALLOWED_ELEMENTS:
-=======
         if element.tag == 'style':
             if len(element):
                 raise DisallowedElement(list(element)[0])
             element.text = sanitize_css(element.text)
         elif element.tag not in ALLOWED_ELEMENTS:
->>>>>>> 8bc35acf
             raise DisallowedElement(element.tag)
     elif element.tag is lxml.etree.Comment:
         pass
@@ -170,10 +156,7 @@
         if attr_name in {'href', 'src'}:
             element.attrib[attr_name] = convert_link(
                 attr_name, value, naucse_urls=naucse_urls)
-
-<<<<<<< HEAD
-=======
-        if attr_name == 'scoped':
+        elif attr_name == 'scoped':
             # Non-standard, obsolete attribute; see:
             # https://developer.mozilla.org/en-US/docs/Web/HTML/Element/style#Deprecated_attributes
             # We scope CSS in <style> tags in the validator, so the "scoped"
@@ -181,7 +164,6 @@
             del element.attrib[attr_name]
 
     # Recurse
->>>>>>> 8bc35acf
     for child in element:
         sanitize_element(child, naucse_urls=naucse_urls)
 
