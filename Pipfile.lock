{
    "_meta": {
        "hash": {
<<<<<<< HEAD
            "sha256": "bf612bcc8151b6b4822b33b95568c2af5b93ace8df45bff7e61e9153cfa2a05c"
=======
            "sha256": "ce795b68bc3bd65040fc5615c4d9c80f6e95bb2f2246cf9bd4289de07de377cf"
>>>>>>> 7916429d
        },
        "pipfile-spec": 6,
        "requires": {
            "python_version": "3.6"
        },
        "sources": [
            {
                "name": "pypi",
                "url": "https://pypi.org/simple",
                "verify_ssl": true
            }
        ]
    },
    "default": {
        "ansi2html": {
            "hashes": [
                "sha256:96ae85ae7b26b7da674d87de2870ba4d1964bca733ae4614587080b6358c3ba9"
            ],
            "index": "pypi",
            "version": "==1.5.2"
        },
        "arca": {
            "extras": [
                "docker"
            ],
            "hashes": [
                "sha256:1d72d0b6f4ce180ebca4b0106a6d38ca5bbb1bd56da9882b45259a0f5ce33be3",
                "sha256:409ef820c1b8fb957cfaec928644ec51222ea590a208ac2c33e69988ed75b1f9"
            ],
            "index": "pypi",
<<<<<<< HEAD
            "markers": null,
=======
>>>>>>> 7916429d
            "version": "==0.3.1"
        },
        "arrow": {
            "hashes": [
                "sha256:3d46d9ecd67765d1e7551e20aa54d1fe93c5fd77d3445aeec2bf8f048670d0b0"
            ],
            "version": "==0.4.2"
        },
        "attrs": {
            "hashes": [
                "sha256:10cbf6e27dbce8c30807caf056c8eb50917e0eaafe86347671b57254006c3e69",
                "sha256:ca4be454458f9dec299268d472aaa5a11f67a4ff70093396e1ceae9c76cf4bbb"
            ],
            "index": "pypi",
            "version": "==18.2.0"
        },
        "backcall": {
            "hashes": [
                "sha256:38ecd85be2c1e78f77fd91700c76e14667dc21e2713b63876c0eb901196e01e4",
                "sha256:bbbf4b1e5cd2bdb08f915895b51081c041bac22394fdfcfdfbe9f14b77c08bf2"
            ],
            "version": "==0.1.0"
        },
        "bleach": {
            "hashes": [
                "sha256:48d39675b80a75f6d1c3bdbffec791cf0bbbab665cf01e20da701c77de278718",
                "sha256:73d26f018af5d5adcdabf5c1c974add4361a9c76af215fe32fdec8a6fc5fb9b9"
            ],
            "version": "==3.0.2"
        },
        "cached-property": {
            "hashes": [
                "sha256:3a026f1a54135677e7da5ce819b0c690f156f37976f3e30c5430740725203d7f",
                "sha256:9217a59f14a5682da7c4b8829deadbfc194ac22e9908ccf7c8820234e80a1504"
            ],
            "version": "==1.5.1"
        },
        "certifi": {
            "hashes": [
                "sha256:339dc09518b07e2fa7eda5450740925974815557727d6bd35d319c1524a04a4c",
                "sha256:6d58c986d22b038c8c0df30d639f23a3e6d172a05c3583e766f4c0b785c0986a"
            ],
            "version": "==2018.10.15"
        },
        "chardet": {
            "hashes": [
                "sha256:84ab92ed1c4d4f16916e05906b6b75a6c0fb5db821cc65e70cbd64a3e2a5eaae",
                "sha256:fc323ffcaeaed0e0a02bf4d117757b98aed530d9ed4531e3e15460124c106691"
            ],
            "version": "==3.0.4"
        },
        "click": {
            "hashes": [
                "sha256:2335065e6395b9e67ca716de5f7526736bfa6ceead690adf616d925bdc622b13",
                "sha256:5b94b49521f6456670fdb30cd82a4eca9412788a93fa6dd6df72c94d5a8ff2d7"
            ],
            "index": "pypi",
            "version": "==7.0"
        },
        "cssutils": {
            "hashes": [
                "sha256:a2fcf06467553038e98fea9cfe36af2bf14063eb147a70958cfcaa8f5786acaf",
                "sha256:c74dbe19c92f5052774eadb15136263548dd013250f1ed1027988e7fef125c8d"
            ],
            "index": "pypi",
            "version": "==1.0.2"
        },
        "decorator": {
            "hashes": [
                "sha256:2c51dff8ef3c447388fe5e4453d24a2bf128d3a4c32af3fabef1f01c6851ab82",
                "sha256:c39efa13fbdeb4506c476c9b3babf6a718da943dab7811c206005a4a956c080c"
            ],
            "version": "==4.3.0"
        },
        "defusedxml": {
            "hashes": [
                "sha256:24d7f2f94f7f3cb6061acb215685e5125fbcdc40a857eff9de22518820b0a4f4",
                "sha256:702a91ade2968a82beb0db1e0766a6a273f33d4616a6ce8cde475d8e09853b20"
            ],
            "version": "==0.5.0"
        },
        "docker": {
            "hashes": [
                "sha256:0d698c3dc4df66c988de5df21a62cdc3450de2fa8523772779e5e23799c41f43",
                "sha256:f1a512a0dbc518459159d4584572ebc6de2cc8006b2e376eff02cfae7d72aff0"
            ],
            "version": "==3.2.1"
        },
        "docker-pycreds": {
            "hashes": [
                "sha256:0a941b290764ea7286bd77f54c0ace43b86a8acd6eb9ead3de9840af52384079",
                "sha256:8b0e956c8d206f832b06aa93a710ba2c3bcbacb5a314449c040b0b814355bbff"
            ],
            "version": "==0.3.0"
        },
        "dogpile.cache": {
            "hashes": [
                "sha256:631197e78b4471bb0e93d0a86264c45736bc9ae43b4205d581dcc34fbe9b5f31"
            ],
            "version": "==0.6.5"
        },
        "elsa": {
            "hashes": [
                "sha256:2fc0ebb1ad7dfa4f9930ac9e6819b836edc4223de520f87a62423cf0f489f560",
                "sha256:7a70c216956703398cb0fc3a6b69975da4dc1fd41dc92a19944cf50fec016f75"
            ],
            "index": "pypi",
            "version": "==0.1.5"
        },
        "entrypoints": {
            "hashes": [
                "sha256:10ad569bb245e7e2ba425285b9fa3e8178a0dc92fc53b1e1c553805e15a8825b",
                "sha256:d2d587dde06f99545fb13a383d2cd336a8ff1f359c5839ce3a64c917d10c029f"
            ],
            "version": "==0.2.3"
        },
        "flask": {
            "hashes": [
                "sha256:2271c0070dbcb5275fad4a82e29f23ab92682dc45f9dfbc22c02ba9b9322ce48",
                "sha256:a080b744b7e345ccfcbc77954861cb05b3c63786e93f2b3875e0913d44b43f05"
            ],
            "index": "pypi",
            "version": "==1.0.2"
        },
        "frozen-flask": {
            "hashes": [
                "sha256:0a7a71334210ce84f8cbd1dc23c8b265d3e21748805c09c77d0e6fbcc4faab14",
                "sha256:83858d6ed8b9d3fa7fc9523e415e65fb86b99352798d7695f63cffbd59a56269"
            ],
            "index": "pypi",
            "version": "==0.15"
        },
        "ghp-import": {
            "hashes": [
                "sha256:3e924ea720e4e1f82d56753db2154bfb86067472c5830732159c3a4c4fbc75d7"
            ],
            "version": "==0.5.5"
        },
        "gitdb2": {
            "hashes": [
                "sha256:83361131a1836661a155172932a13c08bda2db3674e4caa32368aa6eb02f38c2",
                "sha256:e3a0141c5f2a3f635c7209d56c496ebe1ad35da82fe4d3ec4aaa36278d70648a"
            ],
            "version": "==2.0.5"
        },
        "gitpython": {
            "hashes": [
                "sha256:05069e26177c650b3cb945dd543a7ef7ca449f8db5b73038b465105673c1ef61",
                "sha256:c47cc31af6e88979c57a33962cbc30a7c25508d74a1b3a19ec5aa7ed64b03129"
            ],
            "index": "pypi",
            "version": "==2.1.9"
        },
        "giturlparse": {
            "hashes": [
                "sha256:7d923e9f4fa60b112cd306a19f5b4fe221a6f5fa9f34b48e6607e54ab7909cd4",
                "sha256:8025143dd297122d8ecf96006f85a9e81c3c491b0ec5eebbba608488edbb289b"
            ],
            "index": "pypi",
            "version": "==0.9.2"
        },
        "ics": {
            "hashes": [
                "sha256:5de36fd69983bb2d16a863c51ae1d02ccc3c1e407d39464d1360fac25697735e",
                "sha256:8220f6cefd3f53231e8953acbe073313f28314fecbe77d3ffebc8ceef6ad837c"
            ],
            "index": "pypi",
            "version": "==0.4"
        },
        "idna": {
            "hashes": [
                "sha256:156a6814fb5ac1fc6850fb002e0852d56c0c8d2531923a51032d1b70760e186e",
                "sha256:684a38a6f903c1d71d6d5fac066b58d7768af4de2b832e426ec79c30daa94a16"
            ],
            "version": "==2.7"
        },
        "ipython": {
            "hashes": [
                "sha256:a5781d6934a3341a1f9acb4ea5acdc7ea0a0855e689dbe755d070ca51e995435",
                "sha256:b10a7ddd03657c761fc503495bc36471c8158e3fc948573fb9fe82a7029d8efd"
            ],
            "index": "pypi",
            "version": "==7.1.1"
        },
        "ipython-genutils": {
            "hashes": [
                "sha256:72dd37233799e619666c9f639a9da83c34013a73e8bbc79a7a6348d93c61fab8",
                "sha256:eb2e116e75ecef9d4d228fdc66af54269afa26ab4463042e33785b887c628ba8"
            ],
            "version": "==0.2.0"
        },
        "itsdangerous": {
            "hashes": [
                "sha256:321b033d07f2a4136d3ec762eac9f16a10ccd60f53c0c91af90217ace7ba1f19",
                "sha256:b12271b2047cb23eeb98c8b5622e2e5c5e9abd9784a153e9d8ef9cb4dd09d749"
            ],
            "version": "==1.1.0"
        },
        "jedi": {
            "hashes": [
                "sha256:0191c447165f798e6a730285f2eee783fff81b0d3df261945ecb80983b5c3ca7",
                "sha256:b7493f73a2febe0dc33d51c99b474547f7f6c0b2c8fb2b21f453eef204c12148"
            ],
            "version": "==0.13.1"
        },
        "jinja2": {
            "hashes": [
                "sha256:74c935a1b8bb9a3947c50a54766a969d4846290e1e788ea44c1392163723c3bd",
                "sha256:f84be1bb0040caca4cea721fcbbbbd61f9be9464ca236387158b0feea01914a4"
            ],
            "index": "pypi",
            "version": "==2.10"
        },
        "jsonschema": {
            "hashes": [
                "sha256:000e68abd33c972a5248544925a0cae7d1125f9bf6c58280d37546b946769a08",
                "sha256:6ff5f3180870836cae40f06fa10419f557208175f13ad7bc26caa77beb1f6e02"
            ],
            "index": "pypi",
            "version": "==2.6.0"
        },
        "jupyter-client": {
            "hashes": [
                "sha256:27befcf0446b01e29853014d6a902dd101ad7d7f94e2252b1adca17c3466b761",
                "sha256:59e6d791e22a8002ad0e80b78c6fd6deecab4f9e1b1aa1a22f4213de271b29ea"
            ],
            "index": "pypi",
            "version": "==5.2.3"
        },
        "jupyter-core": {
            "hashes": [
                "sha256:927d713ffa616ea11972534411544589976b2493fc7e09ad946e010aa7eb9970",
                "sha256:ba70754aa680300306c699790128f6fbd8c306ee5927976cbe48adacf240c0b7"
            ],
            "version": "==4.4.0"
        },
        "lxml": {
            "hashes": [
                "sha256:02bc220d61f46e9b9d5a53c361ef95e9f5e1d27171cd461dddb17677ae2289a5",
                "sha256:22f253b542a342755f6cfc047fe4d3a296515cf9b542bc6e261af45a80b8caf6",
                "sha256:2f31145c7ff665b330919bfa44aacd3a0211a76ca7e7b441039d2a0b0451e415",
                "sha256:36720698c29e7a9626a0dc802ef8885f8f0239bfd1689628ecd459a061f2807f",
                "sha256:438a1b0203545521f6616132bfe0f4bca86f8a401364008b30e2b26ec408ce85",
                "sha256:4815892904c336bbaf73dafd54f45f69f4021c22b5bad7332176bbf4fb830568",
                "sha256:5be031b0f15ad63910d8e5038b489d95a79929513b3634ad4babf77100602588",
                "sha256:5c93ae37c3c588e829b037fdfbd64a6e40c901d3f93f7beed6d724c44829a3ad",
                "sha256:60842230678674cdac4a1cf0f707ef12d75b9a4fc4a565add4f710b5fcf185d5",
                "sha256:62939a8bb6758d1bf923aa1c13f0bcfa9bf5b2fc0f5fa917a6e25db5fe0cfa4e",
                "sha256:75830c06a62fe7b8fe3bbb5f269f0b308f19f3949ac81cfd40062f47c1455faf",
                "sha256:81992565b74332c7c1aff6a913a3e906771aa81c9d0c68c68113cffcae45bc53",
                "sha256:8c892fb0ee52c594d9a7751c7d7356056a9682674b92cc1c4dc968ff0f30c52f",
                "sha256:9d862e3cf4fc1f2837dedce9c42269c8c76d027e49820a548ac89fdcee1e361f",
                "sha256:a623965c086a6e91bb703d4da62dabe59fe88888e82c4117d544e11fd74835d6",
                "sha256:a7783ab7f6a508b0510490cef9f857b763d796ba7476d9703f89722928d1e113",
                "sha256:aab09fbe8abfa3b9ce62aaf45aca2d28726b1b9ee44871dbe644050a2fff4940",
                "sha256:abf181934ac3ef193832fb973fd7f6149b5c531903c2ec0f1220941d73eee601",
                "sha256:ae07fa0c115733fce1e9da96a3ac3fa24801742ca17e917e0c79d63a01eeb843",
                "sha256:b9c78242219f674ab645ec571c9a95d70f381319a23911941cd2358a8e0521cf",
                "sha256:bccb267678b870d9782c3b44d0cefe3ba0e329f9af8c946d32bf3778e7a4f271",
                "sha256:c4df4d27f4c93b2cef74579f00b1d3a31a929c7d8023f870c4b476f03a274db4",
                "sha256:caf0e50b546bb60dfa99bb18dfa6748458a83131ecdceaf5c071d74907e7e78a",
                "sha256:d3266bd3ac59ac4edcd5fa75165dee80b94a3e5c91049df5f7c057ccf097551c",
                "sha256:db0d213987bcd4e6d41710fb4532b22315b0d8fb439ff901782234456556aed1",
                "sha256:dbbd5cf7690a40a9f0a9325ab480d0fccf46d16b378eefc08e195d84299bfae1",
                "sha256:e16e07a0ec3a75b5ee61f2b1003c35696738f937dc8148fbda9fe2147ccb6e61",
                "sha256:e175a006725c7faadbe69e791877d09936c0ef2cf49d01b60a6c1efcb0e8be6f",
                "sha256:edd9c13a97f6550f9da2236126bb51c092b3b1ce6187f2bd966533ad794bbb5e",
                "sha256:fa39ea60d527fbdd94215b5e5552f1c6a912624521093f1384a491a8ad89ad8b"
            ],
            "index": "pypi",
            "version": "==4.2.5"
        },
        "markupsafe": {
            "hashes": [
                "sha256:048ef924c1623740e70204aa7143ec592504045ae4429b59c30054cb31e3c432",
                "sha256:130f844e7f5bdd8e9f3f42e7102ef1d49b2e6fdf0d7526df3f87281a532d8c8b",
                "sha256:19f637c2ac5ae9da8bfd98cef74d64b7e1bb8a63038a3505cd182c3fac5eb4d9",
                "sha256:1b8a7a87ad1b92bd887568ce54b23565f3fd7018c4180136e1cf412b405a47af",
                "sha256:1c25694ca680b6919de53a4bb3bdd0602beafc63ff001fea2f2fc16ec3a11834",
                "sha256:1f19ef5d3908110e1e891deefb5586aae1b49a7440db952454b4e281b41620cd",
                "sha256:1fa6058938190ebe8290e5cae6c351e14e7bb44505c4a7624555ce57fbbeba0d",
                "sha256:31cbb1359e8c25f9f48e156e59e2eaad51cd5242c05ed18a8de6dbe85184e4b7",
                "sha256:3e835d8841ae7863f64e40e19477f7eb398674da6a47f09871673742531e6f4b",
                "sha256:4e97332c9ce444b0c2c38dd22ddc61c743eb208d916e4265a2a3b575bdccb1d3",
                "sha256:525396ee324ee2da82919f2ee9c9e73b012f23e7640131dd1b53a90206a0f09c",
                "sha256:52b07fbc32032c21ad4ab060fec137b76eb804c4b9a1c7c7dc562549306afad2",
                "sha256:52ccb45e77a1085ec5461cde794e1aa037df79f473cbc69b974e73940655c8d7",
                "sha256:5c3fbebd7de20ce93103cb3183b47671f2885307df4a17a0ad56a1dd51273d36",
                "sha256:5e5851969aea17660e55f6a3be00037a25b96a9b44d2083651812c99d53b14d1",
                "sha256:5edfa27b2d3eefa2210fb2f5d539fbed81722b49f083b2c6566455eb7422fd7e",
                "sha256:7d263e5770efddf465a9e31b78362d84d015cc894ca2c131901a4445eaa61ee1",
                "sha256:83381342bfc22b3c8c06f2dd93a505413888694302de25add756254beee8449c",
                "sha256:857eebb2c1dc60e4219ec8e98dfa19553dae33608237e107db9c6078b1167856",
                "sha256:98e439297f78fca3a6169fd330fbe88d78b3bb72f967ad9961bcac0d7fdd1550",
                "sha256:bf54103892a83c64db58125b3f2a43df6d2cb2d28889f14c78519394feb41492",
                "sha256:d9ac82be533394d341b41d78aca7ed0e0f4ba5a2231602e2f05aa87f25c51672",
                "sha256:e982fe07ede9fada6ff6705af70514a52beb1b2c3d25d4e873e82114cf3c5401",
                "sha256:edce2ea7f3dfc981c4ddc97add8a61381d9642dc3273737e756517cc03e84dd6",
                "sha256:efdc45ef1afc238db84cb4963aa689c0408912a0239b0721cb172b4016eb31d6",
                "sha256:f137c02498f8b935892d5c0172560d7ab54bc45039de8805075e19079c639a9c",
                "sha256:f82e347a72f955b7017a39708a3667f106e6ad4d10b25f237396a7115d8ed5fd",
                "sha256:fb7c206e01ad85ce57feeaaa0bf784b97fa3cad0d4a5737bc5295785f5c613a1"
            ],
            "version": "==1.1.0"
        },
        "mistune": {
            "hashes": [
                "sha256:59a3429db53c50b5c6bcc8a07f8848cb00d7dc8bdb431a4ab41920d201d4756e",
                "sha256:88a1051873018da288eee8538d476dffe1262495144b33ecb586c4ab266bb8d4"
            ],
            "index": "pypi",
            "version": "==0.8.4"
        },
        "nbconvert": {
            "hashes": [
                "sha256:08d21cf4203fabafd0d09bbd63f06131b411db8ebeede34b0fd4be4548351779",
                "sha256:a8a2749f972592aa9250db975304af6b7337f32337e523a2c995cc9e12c07807"
            ],
            "index": "pypi",
            "version": "==5.4.0"
        },
        "nbformat": {
            "hashes": [
                "sha256:b9a0dbdbd45bb034f4f8893cafd6f652ea08c8c1674ba83f2dc55d3955743b0b",
                "sha256:f7494ef0df60766b7cabe0a3651556345a963b74dbc16bc7c18479041170d402"
            ],
            "version": "==4.4.0"
        },
        "pandocfilters": {
            "hashes": [
                "sha256:b3dd70e169bb5449e6bc6ff96aea89c5eea8c5f6ab5e207fc2f521a2cf4a0da9"
            ],
            "version": "==1.4.2"
        },
        "parso": {
            "hashes": [
                "sha256:35704a43a3c113cce4de228ddb39aab374b8004f4f2407d070b6a2ca784ce8a2",
                "sha256:895c63e93b94ac1e1690f5fdd40b65f07c8171e3e53cbd7793b5b96c0e0a7f24"
            ],
            "version": "==0.3.1"
        },
        "pexpect": {
            "hashes": [
                "sha256:2a8e88259839571d1251d278476f3eec5db26deb73a70be5ed5dc5435e418aba",
                "sha256:3fbd41d4caf27fa4a377bfd16fef87271099463e6fa73e92a52f92dfee5d425b"
            ],
            "markers": "sys_platform != 'win32'",
            "version": "==4.6.0"
        },
        "pickleshare": {
            "hashes": [
                "sha256:87683d47965c1da65cdacaf31c8441d12b8044cdec9aca500cd78fc2c683afca",
                "sha256:9649af414d74d4df115d5d718f82acb59c9d418196b7b4290ed47a12ce62df56"
            ],
            "version": "==0.7.5"
        },
        "prompt-toolkit": {
            "hashes": [
                "sha256:c1d6aff5252ab2ef391c2fe498ed8c088066f66bc64a8d5c095bbf795d9fec34",
                "sha256:d4c47f79b635a0e70b84fdb97ebd9a274203706b1ee5ed44c10da62755cf3ec9",
                "sha256:fd17048d8335c1e6d5ee403c3569953ba3eb8555d710bfc548faf0712666ea39"
            ],
            "version": "==2.0.7"
        },
        "ptyprocess": {
            "hashes": [
                "sha256:923f299cc5ad920c68f2bc0bc98b75b9f838b93b599941a6b63ddbc2476394c0",
                "sha256:d7cc528d76e76342423ca640335bd3633420dc1366f258cb31d05e865ef5ca1f"
            ],
            "version": "==0.6.0"
        },
        "pygments": {
            "hashes": [
                "sha256:6301ecb0997a52d2d31385e62d0a4a4cf18d2f2da7054a5ddad5c366cd39cee7",
                "sha256:82666aac15622bd7bb685a4ee7f6625dd716da3ef7473620c192c0168aae64fc"
            ],
            "index": "pypi",
            "version": "==2.3.0"
        },
        "pygments-pytest": {
            "hashes": [
                "sha256:38cf9c819c2bef33dcad43fc7f7d3cd5cd7374ac804fad712c10f97a1d906ddf",
                "sha256:f872f92f15b1789a03c74d91d759a7d49bb17327f213de8baecf5ea26ee6cca0"
            ],
            "index": "pypi",
            "version": "==1.0.4"
        },
        "python-dateutil": {
            "hashes": [
                "sha256:063df5763652e21de43de7d9e00ccf239f953a832941e37be541614732cdfc93",
                "sha256:88f9287c0174266bb0d8cedd395cfba9c58e87e5ad86b2ce58859bc11be3cf02"
            ],
            "index": "pypi",
            "version": "==2.7.5"
        },
        "pyyaml": {
            "hashes": [
                "sha256:3d7da3009c0f3e783b2c873687652d83b1bbfd5c88e9813fb7e5b03c0dd3108b",
                "sha256:3ef3092145e9b70e3ddd2c7ad59bdd0252a94dfe3949721633e41344de00a6bf",
                "sha256:40c71b8e076d0550b2e6380bada1f1cd1017b882f7e16f09a65be98e017f211a",
                "sha256:558dd60b890ba8fd982e05941927a3911dc409a63dcb8b634feaa0cda69330d3",
                "sha256:a7c28b45d9f99102fa092bb213aa12e0aaf9a6a1f5e395d36166639c1f96c3a1",
                "sha256:aa7dd4a6a427aed7df6fb7f08a580d68d9b118d90310374716ae90b710280af1",
                "sha256:bc558586e6045763782014934bfaf39d48b8ae85a2713117d16c39864085c613",
                "sha256:d46d7982b62e0729ad0175a9bc7e10a566fc07b224d2c79fafb5e032727eaa04",
                "sha256:d5eef459e30b09f5a098b9cea68bebfeb268697f78d647bd255a085371ac7f3f",
                "sha256:e01d3203230e1786cd91ccfdc8f8454c8069c91bee3962ad93b87a4b2860f537",
                "sha256:e170a9e6fcfd19021dd29845af83bb79236068bf5fd4df3327c1be18182b2531"
            ],
            "index": "pypi",
            "version": "==3.13"
        },
        "pyzmq": {
            "hashes": [
                "sha256:25a0715c8f69cf72f67cfe5a68a3f3ed391c67c063d2257bec0fe7fc2c7f08f8",
                "sha256:2bab63759632c6b9e0d5bf19cc63c3b01df267d660e0abcf230cf0afaa966349",
                "sha256:30ab49d99b24bf0908ebe1cdfa421720bfab6f93174e4883075b7ff38cc555ba",
                "sha256:32c7ca9fc547a91e3c26fc6080b6982e46e79819e706eb414dd78f635a65d946",
                "sha256:41219ae72b3cc86d97557fe5b1ef5d1adc1057292ec597b50050874a970a39cf",
                "sha256:4b8c48a9a13cea8f1f16622f9bd46127108af14cd26150461e3eab71e0de3e46",
                "sha256:55724997b4a929c0d01b43c95051318e26ddbae23565018e138ae2dc60187e59",
                "sha256:65f0a4afae59d4fc0aad54a917ab599162613a761b760ba167d66cc646ac3786",
                "sha256:6f88591a8b246f5c285ee6ce5c1bf4f6bd8464b7f090b1333a446b6240a68d40",
                "sha256:75022a4c60dcd8765bb9ca32f6de75a0ec83b0d96e0309dc479f4c7b21f26cb7",
                "sha256:76ea493bfab18dcb090d825f3662b5612e2def73dffc196d51a5194b0294a81d",
                "sha256:7b60c045b80709e4e3c085bab9b691e71761b44c2b42dbb047b8b498e7bc16b3",
                "sha256:8e6af2f736734aef8ed6f278f9f552ec7f37b1a6b98e59b887484a840757f67d",
                "sha256:9ac2298e486524331e26390eac14e4627effd3f8e001d4266ed9d8f1d2d31cce",
                "sha256:9ba650f493a9bc1f24feca1d90fce0e5dd41088a252ac9840131dfbdbf3815ca",
                "sha256:a02a4a385e394e46012dc83d2e8fd6523f039bb52997c1c34a2e0dd49ed839c1",
                "sha256:a3ceee84114d9f5711fa0f4db9c652af0e4636c89eabc9b7f03a3882569dd1ed",
                "sha256:a72b82ac1910f2cf61a49139f4974f994984475f771b0faa730839607eeedddf",
                "sha256:ab136ac51027e7c484c53138a0fab4a8a51e80d05162eb7b1585583bcfdbad27",
                "sha256:c095b224300bcac61e6c445e27f9046981b1ac20d891b2f1714da89d34c637c8",
                "sha256:c5cc52d16c06dc2521340d69adda78a8e1031705924e103c0eb8fc8af861d810",
                "sha256:d612e9833a89e8177f8c1dc68d7b4ff98d3186cd331acd616b01bbdab67d3a7b",
                "sha256:e828376a23c66c6fe90dcea24b4b72cd774f555a6ee94081670872918df87a19",
                "sha256:e9767c7ab2eb552796440168d5c6e23a99ecaade08dda16266d43ad461730192",
                "sha256:ebf8b800d42d217e4710d1582b0c8bff20cdcb4faad7c7213e52644034300924"
            ],
            "version": "==17.1.2"
        },
        "requests": {
            "hashes": [
                "sha256:65b3a120e4329e33c9889db89c80976c5272f56ea92d3e74da8a463992e3ff54",
                "sha256:ea881206e59f41dbd0bd445437d792e43906703fff75ca8ff43ccdb11f33f263"
            ],
            "version": "==2.20.1"
        },
        "rfc3987": {
            "hashes": [
                "sha256:10702b1e51e5658843460b189b185c0366d2cf4cff716f13111b0ea9fd2dce53",
                "sha256:d3c4d257a560d544e9826b38bc81db676890c79ab9d7ac92b39c7a253d5ca733"
            ],
            "index": "pypi",
            "version": "==1.3.8"
        },
        "six": {
            "hashes": [
                "sha256:70e8a77beed4562e7f14fe23a786b54f6296e34344c23bc42f07b15018ff98e9",
                "sha256:832dc0e10feb1aa2c68dcc57dbb658f1c7e65b9b61af69048abc87a2db00a0eb"
            ],
            "version": "==1.11.0"
        },
        "smmap2": {
            "hashes": [
                "sha256:0555a7bf4df71d1ef4218e4807bbf9b201f910174e6e08af2e138d4e517b4dde",
                "sha256:29a9ffa0497e7f2be94ca0ed1ca1aa3cd4cf25a1f6b4f5f87f74b46ed91d609a"
            ],
            "version": "==2.0.5"
        },
        "testpath": {
            "hashes": [
                "sha256:46c89ebb683f473ffe2aab0ed9f12581d4d078308a3cb3765d79c6b2317b0109",
                "sha256:b694b3d9288dbd81685c5d2e7140b81365d46c29f5db4bc659de5aa6b98780f8"
            ],
            "version": "==0.4.2"
        },
        "tornado": {
            "hashes": [
                "sha256:0662d28b1ca9f67108c7e3b77afabfb9c7e87bde174fbda78186ecedc2499a9d",
                "sha256:4e5158d97583502a7e2739951553cbd88a72076f152b4b11b64b9a10c4c49409",
                "sha256:732e836008c708de2e89a31cb2fa6c0e5a70cb60492bee6f1ea1047500feaf7f",
                "sha256:8154ec22c450df4e06b35f131adc4f2f3a12ec85981a203301d310abf580500f",
                "sha256:8e9d728c4579682e837c92fdd98036bd5cdefa1da2aaf6acf26947e6dd0c01c5",
                "sha256:d4b3e5329f572f055b587efc57d29bd051589fb5a43ec8898c77a47ec2fa2bbb",
                "sha256:e5f2585afccbff22390cddac29849df463b252b711aa2ce7c5f3f342a5b3b444"
            ],
            "version": "==5.1.1"
        },
        "traitlets": {
            "hashes": [
                "sha256:9c4bd2d267b7153df9152698efb1050a5d84982d3384a37b2c1f7723ba3e7835",
                "sha256:c6cb5e6f57c5a9bdaa40fa71ce7b4af30298fbab9ece9815b5d995ab6217c7d9"
            ],
            "index": "pypi",
            "version": "==4.3.2"
        },
        "urllib3": {
            "hashes": [
                "sha256:61bf29cada3fc2fbefad4fdf059ea4bd1b4a86d2b6d15e1c7c0b582b9752fe39",
                "sha256:de9529817c93f27c8ccbfead6985011db27bd0ddfcdb2d86f3f663385c6a9c22"
            ],
            "version": "==1.24.1"
        },
        "wcwidth": {
            "hashes": [
                "sha256:3df37372226d6e63e1b1e1eda15c594bca98a22d33a23832a90998faa96bc65e",
                "sha256:f4ebe71925af7b40a864553f761ed559b43544f8f71746c2d756c7fe788ade7c"
            ],
            "version": "==0.1.7"
        },
        "webencodings": {
            "hashes": [
                "sha256:a0af1213f3c2226497a97e2b3aa01a7e4bee4f403f95be16fc9acd2947514a78",
                "sha256:b36a1c245f2d304965eb4e0a82848379241dc04b865afcc4aab16748587e1923"
            ],
            "version": "==0.5.1"
        },
        "websocket-client": {
            "hashes": [
                "sha256:8c8bf2d4f800c3ed952df206b18c28f7070d9e3dcbd6ca6291127574f57ee786",
                "sha256:e51562c91ddb8148e791f0155fdb01325d99bb52c4cdbb291aee7a3563fd0849"
            ],
            "version": "==0.54.0"
        },
        "werkzeug": {
            "hashes": [
                "sha256:c3fd7a7d41976d9f44db327260e263132466836cef6f91512889ed60ad26557c",
                "sha256:d5da73735293558eb1651ee2fddc4d0dedcfa06538b8813a2e20011583c9e49b"
            ],
            "index": "pypi",
            "version": "==0.14.1"
        }
    },
    "develop": {
        "atomicwrites": {
            "hashes": [
                "sha256:0312ad34fcad8fac3704d441f7b317e50af620823353ec657a53e981f92920c0",
                "sha256:ec9ae8adaae229e4f8446952d204a3e4b5fdd2d099f9be3aaf556120135fb3ee"
            ],
            "version": "==1.2.1"
        },
        "attrs": {
            "hashes": [
                "sha256:10cbf6e27dbce8c30807caf056c8eb50917e0eaafe86347671b57254006c3e69",
                "sha256:ca4be454458f9dec299268d472aaa5a11f67a4ff70093396e1ceae9c76cf4bbb"
            ],
            "index": "pypi",
            "version": "==18.2.0"
        },
        "more-itertools": {
            "hashes": [
                "sha256:c187a73da93e7a8acc0001572aebc7e3c69daf7bf6881a2cea10650bd4420092",
                "sha256:c476b5d3a34e12d40130bc2f935028b5f636df8f372dc2c1c01dc19681b2039e",
                "sha256:fcbfeaea0be121980e15bc97b3817b5202ca73d0eae185b4550cbfce2a3ebb3d"
            ],
            "version": "==4.3.0"
        },
        "pluggy": {
            "hashes": [
                "sha256:447ba94990e8014ee25ec853339faf7b0fc8050cdc3289d4d71f7f410fb90095",
                "sha256:bde19360a8ec4dfd8a20dcb811780a30998101f078fc7ded6162f0076f50508f"
            ],
            "version": "==0.8.0"
        },
        "py": {
            "hashes": [
                "sha256:bf92637198836372b520efcba9e020c330123be8ce527e535d185ed4b6f45694",
                "sha256:e76826342cefe3c3d5f7e8ee4316b80d1dd8a300781612ddbc765c17ba25a6c6"
            ],
            "version": "==1.7.0"
        },
        "pytest": {
            "hashes": [
                "sha256:1d131cc532be0023ef8ae265e2a779938d0619bb6c2510f52987ffcba7fa1ee4",
                "sha256:ca4761407f1acc85ffd1609f464ca20bb71a767803505bd4127d0e45c5a50e23"
            ],
            "index": "pypi",
            "version": "==4.0.1"
        },
        "pytest-env": {
            "hashes": [
                "sha256:7e94956aef7f2764f3c147d216ce066bf6c42948bb9e293169b1b1c880a580c2"
            ],
            "index": "pypi",
            "version": "==0.6.2"
        },
        "pytest-mock": {
            "hashes": [
                "sha256:53801e621223d34724926a5c98bd90e8e417ce35264365d39d6c896388dcc928",
                "sha256:d89a8209d722b8307b5e351496830d5cc5e192336003a485443ae9adeb7dd4c0"
            ],
            "index": "pypi",
            "version": "==1.10.0"
        },
        "six": {
            "hashes": [
                "sha256:70e8a77beed4562e7f14fe23a786b54f6296e34344c23bc42f07b15018ff98e9",
                "sha256:832dc0e10feb1aa2c68dcc57dbb658f1c7e65b9b61af69048abc87a2db00a0eb"
            ],
            "version": "==1.11.0"
        }
    }
}<|MERGE_RESOLUTION|>--- conflicted
+++ resolved
@@ -1,11 +1,7 @@
 {
     "_meta": {
         "hash": {
-<<<<<<< HEAD
-            "sha256": "bf612bcc8151b6b4822b33b95568c2af5b93ace8df45bff7e61e9153cfa2a05c"
-=======
-            "sha256": "ce795b68bc3bd65040fc5615c4d9c80f6e95bb2f2246cf9bd4289de07de377cf"
->>>>>>> 7916429d
+            "sha256": "7af712180a165571cd9a5232bcea10b610d892ef82578a975d337b06130bbf2e"
         },
         "pipfile-spec": 6,
         "requires": {
@@ -28,18 +24,12 @@
             "version": "==1.5.2"
         },
         "arca": {
-            "extras": [
-                "docker"
-            ],
             "hashes": [
                 "sha256:1d72d0b6f4ce180ebca4b0106a6d38ca5bbb1bd56da9882b45259a0f5ce33be3",
                 "sha256:409ef820c1b8fb957cfaec928644ec51222ea590a208ac2c33e69988ed75b1f9"
             ],
             "index": "pypi",
-<<<<<<< HEAD
             "markers": null,
-=======
->>>>>>> 7916429d
             "version": "==0.3.1"
         },
         "arrow": {
@@ -50,7 +40,7 @@
         },
         "attrs": {
             "hashes": [
-                "sha256:10cbf6e27dbce8c30807caf056c8eb50917e0eaafe86347671b57254006c3e69",
+                "sha256:1cae9f0d703e3f2b72380413182b5265e373f3b0f332b08deddde98321ef52a7",
                 "sha256:ca4be454458f9dec299268d472aaa5a11f67a4ff70093396e1ceae9c76cf4bbb"
             ],
             "index": "pypi",
@@ -183,6 +173,7 @@
                 "sha256:83361131a1836661a155172932a13c08bda2db3674e4caa32368aa6eb02f38c2",
                 "sha256:e3a0141c5f2a3f635c7209d56c496ebe1ad35da82fe4d3ec4aaa36278d70648a"
             ],
+            "markers": "python_version != '3.1.*' and python_version != '3.3.*' and python_version != '3.2.*' and python_version >= '2.7' and python_version != '3.0.*'",
             "version": "==2.0.5"
         },
         "gitpython": {
@@ -236,6 +227,7 @@
                 "sha256:321b033d07f2a4136d3ec762eac9f16a10ccd60f53c0c91af90217ace7ba1f19",
                 "sha256:b12271b2047cb23eeb98c8b5622e2e5c5e9abd9784a153e9d8ef9cb4dd09d749"
             ],
+            "markers": "python_version != '3.1.*' and python_version != '3.3.*' and python_version != '3.2.*' and python_version >= '2.7' and python_version != '3.0.*'",
             "version": "==1.1.0"
         },
         "jedi": {
@@ -266,7 +258,6 @@
                 "sha256:27befcf0446b01e29853014d6a902dd101ad7d7f94e2252b1adca17c3466b761",
                 "sha256:59e6d791e22a8002ad0e80b78c6fd6deecab4f9e1b1aa1a22f4213de271b29ea"
             ],
-            "index": "pypi",
             "version": "==5.2.3"
         },
         "jupyter-core": {
@@ -343,6 +334,7 @@
                 "sha256:f82e347a72f955b7017a39708a3667f106e6ad4d10b25f237396a7115d8ed5fd",
                 "sha256:fb7c206e01ad85ce57feeaaa0bf784b97fa3cad0d4a5737bc5295785f5c613a1"
             ],
+            "markers": "python_version != '3.1.*' and python_version != '3.3.*' and python_version != '3.0.*' and python_version != '3.2.*' and python_version >= '2.7'",
             "version": "==1.1.0"
         },
         "mistune": {
@@ -499,8 +491,8 @@
         },
         "six": {
             "hashes": [
-                "sha256:70e8a77beed4562e7f14fe23a786b54f6296e34344c23bc42f07b15018ff98e9",
-                "sha256:832dc0e10feb1aa2c68dcc57dbb658f1c7e65b9b61af69048abc87a2db00a0eb"
+                "sha256:832dc0e10feb1aa2c68dcc57dbb658f1c7e65b9b61af69048abc87a2db00a0eb",
+                "sha256:da7b66939560849b41ff42061cb617c7559e1341b5669f8f32561c04ecae67fd"
             ],
             "version": "==1.11.0"
         },
@@ -509,6 +501,7 @@
                 "sha256:0555a7bf4df71d1ef4218e4807bbf9b201f910174e6e08af2e138d4e517b4dde",
                 "sha256:29a9ffa0497e7f2be94ca0ed1ca1aa3cd4cf25a1f6b4f5f87f74b46ed91d609a"
             ],
+            "markers": "python_version != '3.1.*' and python_version != '3.3.*' and python_version != '3.2.*' and python_version >= '2.7' and python_version != '3.0.*'",
             "version": "==2.0.5"
         },
         "testpath": {
@@ -543,6 +536,7 @@
                 "sha256:61bf29cada3fc2fbefad4fdf059ea4bd1b4a86d2b6d15e1c7c0b582b9752fe39",
                 "sha256:de9529817c93f27c8ccbfead6985011db27bd0ddfcdb2d86f3f663385c6a9c22"
             ],
+            "markers": "python_version != '3.1.*' and python_version != '3.3.*' and python_version != '3.0.*' and python_version != '3.2.*' and python_version >= '2.7' and python_version < '4'",
             "version": "==1.24.1"
         },
         "wcwidth": {
@@ -579,13 +573,13 @@
         "atomicwrites": {
             "hashes": [
                 "sha256:0312ad34fcad8fac3704d441f7b317e50af620823353ec657a53e981f92920c0",
-                "sha256:ec9ae8adaae229e4f8446952d204a3e4b5fdd2d099f9be3aaf556120135fb3ee"
+                "sha256:564786681ee1b167d7ac4443c7992babbeb6e96ca320f9ab4d3ae4b2d6b2d95b"
             ],
             "version": "==1.2.1"
         },
         "attrs": {
             "hashes": [
-                "sha256:10cbf6e27dbce8c30807caf056c8eb50917e0eaafe86347671b57254006c3e69",
+                "sha256:1cae9f0d703e3f2b72380413182b5265e373f3b0f332b08deddde98321ef52a7",
                 "sha256:ca4be454458f9dec299268d472aaa5a11f67a4ff70093396e1ceae9c76cf4bbb"
             ],
             "index": "pypi",
@@ -593,30 +587,31 @@
         },
         "more-itertools": {
             "hashes": [
+                "sha256:095ae53b7b4f334b4edf84139945162f59c0f6d987d801a9a8ca3e1a6386dfbc",
                 "sha256:c187a73da93e7a8acc0001572aebc7e3c69daf7bf6881a2cea10650bd4420092",
-                "sha256:c476b5d3a34e12d40130bc2f935028b5f636df8f372dc2c1c01dc19681b2039e",
-                "sha256:fcbfeaea0be121980e15bc97b3817b5202ca73d0eae185b4550cbfce2a3ebb3d"
+                "sha256:d0cbfa398fd3d66b2178d2894005e224a0d9056a8d99d7fc7d0d1d566a2bd904"
             ],
             "version": "==4.3.0"
         },
         "pluggy": {
             "hashes": [
-                "sha256:447ba94990e8014ee25ec853339faf7b0fc8050cdc3289d4d71f7f410fb90095",
-                "sha256:bde19360a8ec4dfd8a20dcb811780a30998101f078fc7ded6162f0076f50508f"
-            ],
+                "sha256:bde19360a8ec4dfd8a20dcb811780a30998101f078fc7ded6162f0076f50508f",
+                "sha256:c4e550896ab399579cbf07e739c018821234fc444d2e8a95adf3a79381fe6071"
+            ],
+            "markers": "python_version != '3.3.*' and python_version != '3.0.*' and python_version != '3.1.*' and python_version >= '2.7' and python_version != '3.2.*'",
             "version": "==0.8.0"
         },
         "py": {
             "hashes": [
-                "sha256:bf92637198836372b520efcba9e020c330123be8ce527e535d185ed4b6f45694",
+                "sha256:0bf3a4467bd85b368647984438419c0fe92126f37927fb458b86f33c6e144ba9",
                 "sha256:e76826342cefe3c3d5f7e8ee4316b80d1dd8a300781612ddbc765c17ba25a6c6"
             ],
             "version": "==1.7.0"
         },
         "pytest": {
             "hashes": [
-                "sha256:1d131cc532be0023ef8ae265e2a779938d0619bb6c2510f52987ffcba7fa1ee4",
-                "sha256:ca4761407f1acc85ffd1609f464ca20bb71a767803505bd4127d0e45c5a50e23"
+                "sha256:ca4761407f1acc85ffd1609f464ca20bb71a767803505bd4127d0e45c5a50e23",
+                "sha256:d830783b850b55d5055fc722dac5073e5cee21f6dd9e063499b1fce58b71d43b"
             ],
             "index": "pypi",
             "version": "==4.0.1"
@@ -630,16 +625,16 @@
         },
         "pytest-mock": {
             "hashes": [
-                "sha256:53801e621223d34724926a5c98bd90e8e417ce35264365d39d6c896388dcc928",
-                "sha256:d89a8209d722b8307b5e351496830d5cc5e192336003a485443ae9adeb7dd4c0"
+                "sha256:21919fe032498ede9ab2ddc28d84da43efc7f58fc43c9b0702fd5ce7117f1f69",
+                "sha256:53801e621223d34724926a5c98bd90e8e417ce35264365d39d6c896388dcc928"
             ],
             "index": "pypi",
             "version": "==1.10.0"
         },
         "six": {
             "hashes": [
-                "sha256:70e8a77beed4562e7f14fe23a786b54f6296e34344c23bc42f07b15018ff98e9",
-                "sha256:832dc0e10feb1aa2c68dcc57dbb658f1c7e65b9b61af69048abc87a2db00a0eb"
+                "sha256:832dc0e10feb1aa2c68dcc57dbb658f1c7e65b9b61af69048abc87a2db00a0eb",
+                "sha256:da7b66939560849b41ff42061cb617c7559e1341b5669f8f32561c04ecae67fd"
             ],
             "version": "==1.11.0"
         }
