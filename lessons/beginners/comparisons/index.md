# Porovnávání

Pamatuješ si ještě, co je to <em>operátor</em>?

V domácím projektu jsme si ukázal{{ gnd('i', 'y', both='i') }} základní aritmetické operátory.
Přidáme-li jeden další (`//`), jsou to tyhle:

<table class="table">
    <tr>
        <th>Symbol</th>
        <th>Příklad</th>
        <th>Popis</th>
    </tr>
    <tr>
        <td><code>+</code>, <code>-</code>, <code>*</code>, <code>/</code></td>
        <td><code>1 + 1</code></td>
        <td>Základní aritmetika</td>
    </tr>
    <tr>
        <td><code>-</code></td>
        <td><code>-5</code></td>
        <td>Negace</td>
    </tr>
    <tr>
        <td><code>//</code>; <code>%</code></td>
        <td><code>7 // 2</code>; <code>7 % 2</code></td>
        <td>Dělení se zbytkem (<em>celočíselné dělení</em>); zbytek</td>
    </tr>
    <tr>
        <td><code>**</code></td>
        <td><code>3 ** 2</code></td>
        <td>Umocnění (3 na druhou)</td>
    </tr>
</table>

Python ale zná i další druhy operátorů.
Důležité jsou operátory *porovnávací*.
Zkus si co dělají!
(Buď z programu pomocí `print`,
nebo pusť `python` z příkazové řádky.)

<table class="table">
    <tr>
        <th>Symbol</th>
        <th>Příklad</th>
        <th>Popis</th>
    </tr>
    <tr>
        <td><code>==</code>, <code>!=</code></td>
        <td><code>1 == 1</code>, <code>1 != 1</code></td>
        <td>Je rovno, není rovno</td>
    </tr>
    <tr>
        <td><code>&lt;</code>, <code>&gt;</code></td>
        <td><code>3 &lt; 5</code>, <code>3 &gt; 5</code></td>
        <td>Větší než, menší než</td>
    </tr>
    <tr>
        <td><code>&lt;=</code>, <code>&gt;=</code></td>
        <td><code>3 &lt;= 5</code>, <code>3 &gt;= 5</code></td>
        <td>Větší nebo rovno, menší nebo rovno</td>
    </tr>
</table>

Hodnoty provnání jsou takzvané *booleovské* hodnoty
(angl. *boolean*, podle [G. Boolea](http://en.wikipedia.org/wiki/George_Boole)).
V Pythonu se používají vždycky, když potřebujeme vědět, jestli něco platí
nebo neplatí.
Jsou jenom dvě – buď `True` (pravda), nebo `False` (nepravda).

Jako všechny hodnoty, `True` a `False` se dají přiřazovat do proměnných:

```python
pravda = 1 < 3
print(pravda)

nepravda = 1 == 3
print(nepravda)
```

> [note]
> Všimni si, že rovnost se zjišťuje pomocí dvou rovnítek: `3 == 3`.
> Jedno rovnítko přiřazuje do proměnné; dvě rovnítka porovnávají.

Slova <code>True</code> a <code>False</code> jdou
v programu použít i přímo,
jen je potřeba dávat pozor na velikost písmen:

```python
print(True)
print(False)
```

## Podmínky

Teď oprášíme program na výpočet obvodu a obsahu.

Otevři si v editoru nový soubor.
Jestli ještě v adresáři, kde máš soubory ke kurzům Pythonu,
nemáš adresář pro tuto lekci (třeba `02`), vytvoř si ho.
Nový soubor ulož do něj pod jménem `if.py`.

Do souboru pak napiš následující program:

```python
strana = float(input('Zadej stranu čtverce v centimetrech: '))
print('Obvod čtverce se stranou', strana, 'je', 4 * strana, 'cm')
print('Obsah čtverce se stranou', strana, 'je', strana * strana, 'cm2')
```

Program spusť. Funguje?

Co se stane, když jako stranu zadáš záporné číslo?
Dává výstup smysl?

Tady je vidět, jak počítač dělá přesně, co se mu řekne. Nepřemýšlí o významu.
Bylo by dobré uživateli, který zadá záporné číslo,
přímo říct, že zadal blbost. Jak na to?

Nejdřív zkus nastavit proměnnou která bude `True`,
když uživatel zadal kladné číslo.


{% filter solution %}
    Taková proměnná se dá nastavit pomocí tohoto kódu:

    ```python
    strana = float(input('Zadej stranu čtverce v centimetrech: '))
    cislo_je_spravne = strana > 0
    ```
{% endfilter %}

A nyní řekneme počítači, aby tuhle proměnnou použil.
K tomu se používá dvojice příkazů `if` (*pokud*)
a `else` (*jinak*).
Nejlepší bude je ukázat na příkladu:

```python
strana = float(input('Zadej stranu čtverce v centimetrech: '))
cislo_je_spravne = strana > 0

if cislo_je_spravne:
    print('Obvod čtverce se stranou', strana, 'je', 4 * strana, 'cm')
    print('Obsah čtverce se stranou', strana, 'je', strana * strana, 'cm2')
else:
    print('Strana musí být kladná, jinak z toho nebude čtverec!')

print('Děkujeme za použití geometrické kalkulačky.')
```

Neboli: po `if` následuje *podmínka* (angl. *condition*),
což je výraz, podle kterého se budeme rozhodovat.
Za podmínkou je dvojtečka.
Potom následují příkazy, které se provedou, pokud je podmínka pravdivá.
Všechny jsou odsazeny o čtyři mezery.<br>
Po téhle části stačí napsat neodsazené `else:`, zase s dvojtečkou na konci,
a odsazené příkazy, které se provedou v opačném případě.<br>
Potom můžeš psát příkazy, které se provedou vždycky – ty odsazené nebudou,
podmíněná část programu už skončila.

> [style-note]
> Vzato čistě technicky, odsazení nemusí být o čtyři mezery.
> Může být třeba o dvě nebo o jedenáct, nebo dokonce o tabulátor.
> V rámci jednoho bloku musí být ale odsazení vždycky stejné,
> takže když pak na jednom programu spolupracuje více lidí, musí se shodnout.
> No a na čtyřech mezerách se shodla většina Pythonního světa.

## Další podmíněné příkazy

Někdy není `else` vůbec potřeba.
V následujícím programu se nedělá nic navíc, pokud je číslo nenulové:

```python
cislo = int(input('Zadej číslo, přičtu k němu 3: '))
if cislo == 0:
    print('Jé, to je jednoduché!')
print(cislo, '+ 3 =', cislo + 3)
```

Někdy je naopak potřeba podmínek několik,
k čemuž slouží příkaz `elif` – kombinace `else` a `if`.
Dává se „mezi“ bloky `if` a `else`.
Příkazů `elif` může být za jedním `if`-em několik,
ale vždy se provede jen jedna „větev“:
ta první, jejíž podmínka je splněna.

```python
vek = int(input('Kolik ti je let? '))
if vek >= 150:
    print('A ze kterépak jsi planety?')
elif vek >= 18:
    # Tahle větev se např. pro "200" už neprovede.
    print('Můžeme nabídnout: víno, cider, nebo vodku.')
elif vek >= 1:
    print('Můžeme nabídnout: mléko, čaj, nebo vodu')
elif vek >= 0:
    print('Sunar už bohužel došel.')
else:
    # Nenastala ani nedna ze situací výše – muselo to být záporné
    print('Návštěvníky z budoucnosti tady nevidíme rádi.')
```

## Zanořování

Příkazy `if` se dají *zanořovat* (angl. *nest*).
V odsazeném (podmíněném) kousku může být další `if` s dalším odsazeným
kódem.
<<<<<<< HEAD
Třeba u tohoto programu, který rozdává naivní rady do života:
=======
Třeba u tohoto programu, který rozdává nejapné rady do života:
>>>>>>> 01257b79

```python
stastna = input('Jsi šťastná?')
bohata = input('Jsi bohatá?')

if stastna == 'ano':
    # Tenhle kus kódu se provede, když je "šťastná"
    if bohata == 'ano':
        print('Gratuluji!')
    else:
        print('Zkus míň utrácet.')

else:
    # Tenhle kus kódu se provede, když není "šťastná"
    if bohata == 'ano':
        print('Zkus se víc usmívat!')
    else:
        print('To je mi líto.')
```<|MERGE_RESOLUTION|>--- conflicted
+++ resolved
@@ -205,11 +205,7 @@
 Příkazy `if` se dají *zanořovat* (angl. *nest*).
 V odsazeném (podmíněném) kousku může být další `if` s dalším odsazeným
 kódem.
-<<<<<<< HEAD
-Třeba u tohoto programu, který rozdává naivní rady do života:
-=======
 Třeba u tohoto programu, který rozdává nejapné rady do života:
->>>>>>> 01257b79
 
 ```python
 stastna = input('Jsi šťastná?')
