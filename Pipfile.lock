{
    "_meta": {
        "hash": {
            "sha256": "545c53bcfb847fe8507917d5ba72a4b0146f1d066361a05e04d9c3947ab681c4"
        },
        "pipfile-spec": 6,
        "requires": {
            "python_version": "3.6"
        },
        "sources": [
            {
                "name": "pypi",
                "url": "https://pypi.org/simple",
                "verify_ssl": true
            }
        ]
    },
    "default": {
        "ansi2html": {
            "hashes": [
                "sha256:96ae85ae7b26b7da674d87de2870ba4d1964bca733ae4614587080b6358c3ba9"
            ],
            "version": "==1.5.2"
        },
        "arca": {
            "extras": [
                "docker"
            ],
            "hashes": [
                "sha256:1cdb8994e3b20e579fc811267f779a159660ab7ef8ce1656d88e63db9f487d21",
                "sha256:34017c1d21625b7102d72a42233469eec8d349f2105ef514ce9984ea7c31a17e"
            ],
            "version": "==0.3.3"
        },
        "arrow": {
            "hashes": [
                "sha256:4bfacea734ead51495dc47df00421ecfd4ca1f2c0fbe58b9a26eaeddedc31caf",
                "sha256:67f8be7c0cf420424bc62d8d7dc40b44e4bb2f7b515f9cc2954fb36e35797656"
            ],
            "markers": "python_version >= '2.7' and python_version not in '3.0, 3.1, 3.2, 3.3, 3.4'",
            "version": "==0.14.7"
        },
        "attrs": {
            "hashes": [
                "sha256:08a96c641c3a74e44eb59afb61a24f2cb9f4d7188748e76ba4bb5edfa3cb7d1c",
                "sha256:f7b7ce16570fe9965acd6d30101a28f62fb4a7f9e926b3bbc9b61f8b04247e72"
            ],
            "markers": "python_version >= '2.7' and python_version not in '3.0, 3.1, 3.2, 3.3'",
            "version": "==19.3.0"
        },
        "bleach": {
            "hashes": [
                "sha256:2bce3d8fab545a6528c8fa5d9f9ae8ebc85a56da365c7f85180bfe96a35ef22f",
                "sha256:3c4c520fdb9db59ef139915a5db79f8b51bc2a7257ea0389f30c846883430a4b"
            ],
<<<<<<< HEAD
=======
            "markers": "python_version >= '2.7' and python_version not in '3.0, 3.1, 3.2, 3.3, 3.4'",
>>>>>>> 29f101ad
            "version": "==3.1.5"
        },
        "cached-property": {
            "hashes": [
                "sha256:3a026f1a54135677e7da5ce819b0c690f156f37976f3e30c5430740725203d7f",
                "sha256:9217a59f14a5682da7c4b8829deadbfc194ac22e9908ccf7c8820234e80a1504"
            ],
            "version": "==1.5.1"
        },
        "certifi": {
            "hashes": [
                "sha256:1d987a998c75633c40847cc966fcf5904906c920a7f17ef374f5aa4282abd304",
                "sha256:51fcb31174be6e6664c5f69e3e1691a2d72a1a12e90f872cbdb1567eb47b6519"
            ],
            "version": "==2020.4.5.1"
        },
        "chardet": {
            "hashes": [
                "sha256:84ab92ed1c4d4f16916e05906b6b75a6c0fb5db821cc65e70cbd64a3e2a5eaae",
                "sha256:fc323ffcaeaed0e0a02bf4d117757b98aed530d9ed4531e3e15460124c106691"
            ],
            "version": "==3.0.4"
        },
        "click": {
            "hashes": [
                "sha256:d2b5255c7c6349bc1bd1e59e08cd12acbbd63ce649f2588755783aa94dfb6b1a",
                "sha256:dacca89f4bfadd5de3d7489b7c8a566eee0d3676333fbb50030263894c38c0dc"
            ],
<<<<<<< HEAD
=======
            "markers": "python_version >= '2.7' and python_version not in '3.0, 3.1, 3.2, 3.3, 3.4'",
>>>>>>> 29f101ad
            "version": "==7.1.2"
        },
        "cssutils": {
            "hashes": [
                "sha256:a2fcf06467553038e98fea9cfe36af2bf14063eb147a70958cfcaa8f5786acaf",
                "sha256:c74dbe19c92f5052774eadb15136263548dd013250f1ed1027988e7fef125c8d"
            ],
            "version": "==1.0.2"
        },
        "decorator": {
            "hashes": [
                "sha256:41fa54c2a0cc4ba648be4fd43cff00aedf5b9465c9bf18d64325bc225f08f760",
                "sha256:e3a62f0520172440ca0dcc823749319382e377f37f140a0b99ef45fecb84bfe7"
            ],
            "version": "==4.4.2"
        },
        "defusedxml": {
            "hashes": [
                "sha256:6687150770438374ab581bb7a1b327a847dd9c5749e396102de3fad4e8a3ef93",
                "sha256:f684034d135af4c6cbb949b8a4d2ed61634515257a67299e5f940fbaa34377f5"
            ],
            "markers": "python_version >= '2.7' and python_version not in '3.0, 3.1, 3.2, 3.3, 3.4'",
            "version": "==0.6.0"
        },
        "docker": {
            "hashes": [
                "sha256:0d698c3dc4df66c988de5df21a62cdc3450de2fa8523772779e5e23799c41f43",
                "sha256:f1a512a0dbc518459159d4584572ebc6de2cc8006b2e376eff02cfae7d72aff0"
            ],
            "version": "==3.2.1"
        },
        "docker-pycreds": {
            "hashes": [
                "sha256:6ce3270bcaf404cc4c3e27e4b6c70d3521deae82fb508767870fdbf772d584d4",
                "sha256:7266112468627868005106ec19cd0d722702d2b7d5912a28e19b826c3d37af49"
            ],
            "version": "==0.4.0"
        },
        "dogpile.cache": {
            "hashes": [
                "sha256:bc9dde1ffa5de0179efbcdc73773ef0553921130ad01955422f2932be35c059e"
            ],
            "version": "==0.9.2"
        },
        "elsa": {
            "hashes": [
                "sha256:2fc0ebb1ad7dfa4f9930ac9e6819b836edc4223de520f87a62423cf0f489f560",
                "sha256:7a70c216956703398cb0fc3a6b69975da4dc1fd41dc92a19944cf50fec016f75"
            ],
            "version": "==0.1.5"
        },
        "entrypoints": {
            "hashes": [
                "sha256:589f874b313739ad35be6e0cd7efde2a4e9b6fea91edcc34e58ecbb8dbe56d19",
                "sha256:c70dd71abe5a8c85e55e12c19bd91ccfeec11a6e99044204511f9ed547d48451"
            ],
            "markers": "python_version >= '2.7'",
            "version": "==0.3"
        },
        "flask": {
            "hashes": [
                "sha256:4efa1ae2d7c9865af48986de8aeb8504bf32c7f3d6fdc9353d34b21f4b127060",
                "sha256:8a4fdd8936eba2512e9c85df320a37e694c93945b33ef33c89946a340a238557"
            ],
<<<<<<< HEAD
=======
            "markers": "python_version >= '2.7' and python_version not in '3.0, 3.1, 3.2, 3.3, 3.4'",
>>>>>>> 29f101ad
            "version": "==1.1.2"
        },
        "frozen-flask": {
            "hashes": [
                "sha256:0a7a71334210ce84f8cbd1dc23c8b265d3e21748805c09c77d0e6fbcc4faab14",
                "sha256:83858d6ed8b9d3fa7fc9523e415e65fb86b99352798d7695f63cffbd59a56269"
            ],
            "version": "==0.15"
        },
        "ghp-import": {
            "hashes": [
                "sha256:3e924ea720e4e1f82d56753db2154bfb86067472c5830732159c3a4c4fbc75d7"
            ],
            "version": "==0.5.5"
        },
        "gitdb2": {
            "hashes": [
                "sha256:d6983efcd8284c7ccd4c5851aac5b78a1b63f7f53918a1b386957f4a68c8fad3",
                "sha256:f4c17cc3389772557b624e0208ed7cb854c6d7e95962da81e3a3ccd32f7c4b2e"
            ],
            "markers": "python_version >= '3.4'",
            "version": "==3.0.3.post1"
        },
        "gitpython": {
            "hashes": [
                "sha256:7e5df21bfef38505115ad92544fb379e6fedb2753f3b709174c4358cecd0cb97",
                "sha256:ecf785b0b23bb6d28f5fff3d67cc4a07cb607e94476495d2a943d2e57d9fd473"
            ],
            "markers": "python_version >= '3.4'",
            "version": "==3.0.9"
        },
        "ics": {
            "hashes": [
                "sha256:bf5fbdef6e1e073afdadf1b996f0271186dd114a148e38e795919a1ae644d6ac"
            ],
            "version": "==0.7"
        },
        "idna": {
            "hashes": [
                "sha256:7588d1c14ae4c77d74036e8c22ff447b26d0fde8f007354fd48a7814db15b7cb",
                "sha256:a068a21ceac8a4d63dbfd964670474107f541babbd2250d61922f029858365fa"
            ],
            "markers": "python_version >= '2.7' and python_version not in '3.0, 3.1, 3.2, 3.3'",
            "version": "==2.9"
        },
        "importlib-metadata": {
            "hashes": [
                "sha256:2a688cbaa90e0cc587f1df48bdc97a6eadccdcd9c35fb3f976a09e3b5016d90f",
                "sha256:34513a8a0c4962bc66d35b359558fd8a5e10cd472d37aec5f66858addef32c1e"
            ],
            "markers": "python_version < '3.8'",
            "version": "==1.6.0"
        },
        "ipython-genutils": {
            "hashes": [
                "sha256:72dd37233799e619666c9f639a9da83c34013a73e8bbc79a7a6348d93c61fab8",
                "sha256:eb2e116e75ecef9d4d228fdc66af54269afa26ab4463042e33785b887c628ba8"
            ],
            "version": "==0.2.0"
        },
        "itsdangerous": {
            "hashes": [
                "sha256:321b033d07f2a4136d3ec762eac9f16a10ccd60f53c0c91af90217ace7ba1f19",
                "sha256:b12271b2047cb23eeb98c8b5622e2e5c5e9abd9784a153e9d8ef9cb4dd09d749"
            ],
            "markers": "python_version >= '2.7' and python_version not in '3.0, 3.1, 3.2, 3.3'",
            "version": "==1.1.0"
        },
        "jinja2": {
            "hashes": [
                "sha256:89aab215427ef59c34ad58735269eb58b1a5808103067f7bb9d5836c651b3bb0",
                "sha256:f0a4641d3cf955324a89c04f3d94663aa4d638abe8f733ecd3582848e1c37035"
            ],
<<<<<<< HEAD
=======
            "markers": "python_version >= '2.7' and python_version not in '3.0, 3.1, 3.2, 3.3, 3.4'",
>>>>>>> 29f101ad
            "version": "==2.11.2"
        },
        "jsonschema": {
            "hashes": [
                "sha256:4e5b3cf8216f577bee9ce139cbe72eca3ea4f292ec60928ff24758ce626cd163",
                "sha256:c8a85b28d377cc7737e46e2d9f2b4f44ee3c0e1deac6bf46ddefc7187d30797a"
            ],
            "version": "==3.2.0"
        },
        "jupyter-core": {
            "hashes": [
                "sha256:394fd5dd787e7c8861741880bdf8a00ce39f95de5d18e579c74b882522219e7e",
                "sha256:a4ee613c060fe5697d913416fc9d553599c05e4492d58fac1192c9a6844abb21"
            ],
            "markers": "python_version >= '2.7' and python_version not in '3.0, 3.1, 3.2, 3.3, 3.4'",
            "version": "==4.6.3"
        },
        "lxml": {
            "hashes": [
                "sha256:06748c7192eab0f48e3d35a7adae609a329c6257495d5e53878003660dc0fec6",
                "sha256:0790ddca3f825dd914978c94c2545dbea5f56f008b050e835403714babe62a5f",
                "sha256:1aa7a6197c1cdd65d974f3e4953764eee3d9c7b67e3966616b41fab7f8f516b7",
                "sha256:22c6d34fdb0e65d5f782a4d1a1edb52e0a8365858dafb1c08cb1d16546cf0786",
                "sha256:2754d4406438c83144f9ffd3628bbe2dcc6d62b20dbc5c1ec4bc4385e5d44b42",
                "sha256:27ee0faf8077c7c1a589573b1450743011117f1aa1a91d5ae776bbc5ca6070f2",
                "sha256:2b02c106709466a93ed424454ce4c970791c486d5fcdf52b0d822a7e29789626",
                "sha256:2d1ddce96cf15f1254a68dba6935e6e0f1fe39247de631c115e84dd404a6f031",
                "sha256:4f282737d187ae723b2633856085c31ae5d4d432968b7f3f478a48a54835f5c4",
                "sha256:51bb4edeb36d24ec97eb3e6a6007be128b720114f9a875d6b370317d62ac80b9",
                "sha256:7eee37c1b9815e6505847aa5e68f192e8a1b730c5c7ead39ff317fde9ce29448",
                "sha256:7fd88cb91a470b383aafad554c3fe1ccf6dfb2456ff0e84b95335d582a799804",
                "sha256:9144ce36ca0824b29ebc2e02ca186e54040ebb224292072250467190fb613b96",
                "sha256:925baf6ff1ef2c45169f548cc85204433e061360bfa7d01e1be7ae38bef73194",
                "sha256:a636346c6c0e1092ffc202d97ec1843a75937d8c98aaf6771348ad6422e44bb0",
                "sha256:a87dbee7ad9dce3aaefada2081843caf08a44a8f52e03e0a4cc5819f8398f2f4",
                "sha256:a9e3b8011388e7e373565daa5e92f6c9cb844790dc18e43073212bb3e76f7007",
                "sha256:afb53edf1046599991fb4a7d03e601ab5f5422a5435c47ee6ba91ec3b61416a6",
                "sha256:b26719890c79a1dae7d53acac5f089d66fd8cc68a81f4e4bd355e45470dc25e1",
                "sha256:b7462cdab6fffcda853338e1741ce99706cdf880d921b5a769202ea7b94e8528",
                "sha256:b77975465234ff49fdad871c08aa747aae06f5e5be62866595057c43f8d2f62c",
                "sha256:c47a8a5d00060122ca5908909478abce7bbf62d812e3fc35c6c802df8fb01fe7",
                "sha256:c79e5debbe092e3c93ca4aee44c9a7631bdd407b2871cb541b979fd350bbbc29",
                "sha256:d8d40e0121ca1606aa9e78c28a3a7d88a05c06b3ca61630242cded87d8ce55fa",
                "sha256:ee2be8b8f72a2772e72ab926a3bccebf47bb727bda41ae070dc91d1fb759b726",
                "sha256:f95d28193c3863132b1f55c1056036bf580b5a488d908f7d22a04ace8935a3a9",
                "sha256:fadd2a63a2bfd7fb604508e553d1cf68eca250b2fbdbd81213b5f6f2fbf23529"
            ],
<<<<<<< HEAD
=======
            "markers": "python_version >= '2.7' and python_version not in '3.0, 3.1, 3.2, 3.3, 3.4'",
>>>>>>> 29f101ad
            "version": "==4.5.1"
        },
        "markupsafe": {
            "hashes": [
                "sha256:00bc623926325b26bb9605ae9eae8a215691f33cae5df11ca5424f06f2d1f473",
                "sha256:09027a7803a62ca78792ad89403b1b7a73a01c8cb65909cd876f7fcebd79b161",
                "sha256:09c4b7f37d6c648cb13f9230d847adf22f8171b1ccc4d5682398e77f40309235",
                "sha256:1027c282dad077d0bae18be6794e6b6b8c91d58ed8a8d89a89d59693b9131db5",
                "sha256:13d3144e1e340870b25e7b10b98d779608c02016d5184cfb9927a9f10c689f42",
                "sha256:24982cc2533820871eba85ba648cd53d8623687ff11cbb805be4ff7b4c971aff",
                "sha256:29872e92839765e546828bb7754a68c418d927cd064fd4708fab9fe9c8bb116b",
                "sha256:43a55c2930bbc139570ac2452adf3d70cdbb3cfe5912c71cdce1c2c6bbd9c5d1",
                "sha256:46c99d2de99945ec5cb54f23c8cd5689f6d7177305ebff350a58ce5f8de1669e",
                "sha256:500d4957e52ddc3351cabf489e79c91c17f6e0899158447047588650b5e69183",
                "sha256:535f6fc4d397c1563d08b88e485c3496cf5784e927af890fb3c3aac7f933ec66",
                "sha256:596510de112c685489095da617b5bcbbac7dd6384aeebeda4df6025d0256a81b",
                "sha256:62fe6c95e3ec8a7fad637b7f3d372c15ec1caa01ab47926cfdf7a75b40e0eac1",
                "sha256:6788b695d50a51edb699cb55e35487e430fa21f1ed838122d722e0ff0ac5ba15",
                "sha256:6dd73240d2af64df90aa7c4e7481e23825ea70af4b4922f8ede5b9e35f78a3b1",
                "sha256:717ba8fe3ae9cc0006d7c451f0bb265ee07739daf76355d06366154ee68d221e",
                "sha256:79855e1c5b8da654cf486b830bd42c06e8780cea587384cf6545b7d9ac013a0b",
                "sha256:7c1699dfe0cf8ff607dbdcc1e9b9af1755371f92a68f706051cc8c37d447c905",
                "sha256:88e5fcfb52ee7b911e8bb6d6aa2fd21fbecc674eadd44118a9cc3863f938e735",
                "sha256:8defac2f2ccd6805ebf65f5eeb132adcf2ab57aa11fdf4c0dd5169a004710e7d",
                "sha256:98c7086708b163d425c67c7a91bad6e466bb99d797aa64f965e9d25c12111a5e",
                "sha256:9add70b36c5666a2ed02b43b335fe19002ee5235efd4b8a89bfcf9005bebac0d",
                "sha256:9bf40443012702a1d2070043cb6291650a0841ece432556f784f004937f0f32c",
                "sha256:ade5e387d2ad0d7ebf59146cc00c8044acbd863725f887353a10df825fc8ae21",
                "sha256:b00c1de48212e4cc9603895652c5c410df699856a2853135b3967591e4beebc2",
                "sha256:b1282f8c00509d99fef04d8ba936b156d419be841854fe901d8ae224c59f0be5",
                "sha256:b2051432115498d3562c084a49bba65d97cf251f5a331c64a12ee7e04dacc51b",
                "sha256:ba59edeaa2fc6114428f1637ffff42da1e311e29382d81b339c1817d37ec93c6",
                "sha256:c8716a48d94b06bb3b2524c2b77e055fb313aeb4ea620c8dd03a105574ba704f",
                "sha256:cd5df75523866410809ca100dc9681e301e3c27567cf498077e8551b6d20e42f",
                "sha256:cdb132fc825c38e1aeec2c8aa9338310d29d337bebbd7baa06889d09a60a1fa2",
                "sha256:e249096428b3ae81b08327a63a485ad0878de3fb939049038579ac0ef61e17e7",
                "sha256:e8313f01ba26fbbe36c7be1966a7b7424942f670f38e666995b88d012765b9be"
            ],
            "markers": "python_version >= '2.7' and python_version not in '3.0, 3.1, 3.2, 3.3'",
            "version": "==1.1.1"
        },
        "mistune": {
            "hashes": [
                "sha256:59a3429db53c50b5c6bcc8a07f8848cb00d7dc8bdb431a4ab41920d201d4756e",
                "sha256:88a1051873018da288eee8538d476dffe1262495144b33ecb586c4ab266bb8d4"
            ],
            "version": "==0.8.4"
        },
        "naucse": {
            "hashes": [
                "sha256:dec6d8b504e4ab278e97a1662131d506c130492e200c8885497312d0ed349508"
            ],
            "index": "pypi",
            "version": "==0.2"
        },
        "naucse-render": {
            "hashes": [
                "sha256:6c564d7f9a7a56260da8638155dc3c64b171ce3ff92b57278c653507b1b96204"
            ],
            "index": "pypi",
            "version": "==1.3"
        },
        "nbconvert": {
            "hashes": [
                "sha256:21fb48e700b43e82ba0e3142421a659d7739b65568cc832a13976a77be16b523",
                "sha256:f0d6ec03875f96df45aa13e21fd9b8450c42d7e1830418cccc008c0df725fcee"
            ],
            "markers": "python_version >= '2.7' and python_version not in '3.0, 3.1, 3.2, 3.3, 3.4'",
            "version": "==5.6.1"
        },
        "nbformat": {
            "hashes": [
                "sha256:049af048ed76b95c3c44043620c17e56bc001329e07f83fec4f177f0e3d7b757",
                "sha256:276343c78a9660ab2a63c28cc33da5f7c58c092b3f3a40b6017ae2ce6689320d"
            ],
<<<<<<< HEAD
=======
            "markers": "python_version >= '3.5'",
>>>>>>> 29f101ad
            "version": "==5.0.6"
        },
        "packaging": {
            "hashes": [
                "sha256:4357f74f47b9c12db93624a82154e9b120fa8293699949152b22065d556079f8",
                "sha256:998416ba6962ae7fbd6596850b80e17859a5753ba17c32284f67bfff33784181"
            ],
<<<<<<< HEAD
=======
            "markers": "python_version >= '2.7' and python_version not in '3.0, 3.1, 3.2, 3.3'",
>>>>>>> 29f101ad
            "version": "==20.4"
        },
        "pandocfilters": {
            "hashes": [
                "sha256:b3dd70e169bb5449e6bc6ff96aea89c5eea8c5f6ab5e207fc2f521a2cf4a0da9"
            ],
            "version": "==1.4.2"
        },
        "pygments": {
            "hashes": [
                "sha256:647344a061c249a3b74e230c739f434d7ea4d8b1d5f3721bc0f3558049b38f44",
                "sha256:ff7a40b4860b727ab48fad6360eb351cc1b33cbf9b15a0f689ca5353e9463324"
            ],
<<<<<<< HEAD
=======
            "markers": "python_version >= '3.5'",
>>>>>>> 29f101ad
            "version": "==2.6.1"
        },
        "pygments-pytest": {
            "hashes": [
                "sha256:34ee72cd9979b1a1523b4738389a28822d6ad2f43920bb9f0645d73ffb6eb586",
                "sha256:d0aabdc688d58553db16d2aadefd30e9cac7bc5240938b60d87f5379dcede7e3"
            ],
            "index": "pypi",
            "version": "==2.0.0"
        },
        "pyparsing": {
            "hashes": [
                "sha256:c203ec8783bf771a155b207279b9bccb8dea02d8f0c9e5f8ead507bc3246ecc1",
                "sha256:ef9d7589ef3c200abe66653d3f1ab1033c3c419ae9b9bdb1240a85b024efc88b"
            ],
<<<<<<< HEAD
=======
            "markers": "python_version >= '2.6' and python_version not in '3.0, 3.1, 3.2, 3.3'",
>>>>>>> 29f101ad
            "version": "==2.4.7"
        },
        "pyrsistent": {
            "hashes": [
                "sha256:28669905fe725965daa16184933676547c5bb40a5153055a8dee2a4bd7933ad3"
            ],
            "version": "==0.16.0"
        },
        "python-dateutil": {
            "hashes": [
                "sha256:73ebfe9dbf22e832286dafa60473e4cd239f8592f699aa5adaf10050e6e1823c",
                "sha256:75bb3f31ea686f1197762692a9ee6a7550b59fc6ca3a1f4b5d7e32fb98e2da2a"
            ],
            "markers": "python_version >= '2.7' and python_version not in '3.0, 3.1, 3.2, 3.3'",
            "version": "==2.8.1"
        },
        "pyyaml": {
            "hashes": [
                "sha256:06a0d7ba600ce0b2d2fe2e78453a470b5a6e000a985dd4a4e54e436cc36b0e97",
                "sha256:240097ff019d7c70a4922b6869d8a86407758333f02203e0fc6ff79c5dcede76",
                "sha256:4f4b913ca1a7319b33cfb1369e91e50354d6f07a135f3b901aca02aa95940bd2",
                "sha256:69f00dca373f240f842b2931fb2c7e14ddbacd1397d57157a9b005a6a9942648",
                "sha256:73f099454b799e05e5ab51423c7bcf361c58d3206fa7b0d555426b1f4d9a3eaf",
                "sha256:74809a57b329d6cc0fdccee6318f44b9b8649961fa73144a98735b0aaf029f1f",
                "sha256:7739fc0fa8205b3ee8808aea45e968bc90082c10aef6ea95e855e10abf4a37b2",
                "sha256:95f71d2af0ff4227885f7a6605c37fd53d3a106fcab511b8860ecca9fcf400ee",
                "sha256:b8eac752c5e14d3eca0e6dd9199cd627518cb5ec06add0de9d32baeee6fe645d",
                "sha256:cc8955cfbfc7a115fa81d85284ee61147059a753344bc51098f3ccd69b0d7e0c",
                "sha256:d13155f591e6fcc1ec3b30685d50bf0711574e2c0dfffd7644babf8b5102ca1a"
            ],
            "version": "==5.3.1"
        },
        "requests": {
            "hashes": [
                "sha256:43999036bfa82904b6af1d99e4882b560e5e2c68e5c4b0aa03b655f3d7d73fee",
                "sha256:b3f43d496c6daba4493e7c431722aeb7dbc6288f52a6e04e7b6023b0247817e6"
            ],
            "markers": "python_version >= '2.7' and python_version not in '3.0, 3.1, 3.2, 3.3, 3.4'",
            "version": "==2.23.0"
        },
        "six": {
            "hashes": [
                "sha256:30639c035cdb23534cd4aa2dd52c3bf48f06e5f4a941509c8bafd8ce11080259",
                "sha256:8b74bedcbbbaca38ff6d7491d76f2b06b3592611af620f8426e82dddb04a5ced"
            ],
<<<<<<< HEAD
=======
            "markers": "python_version >= '2.7' and python_version not in '3.0, 3.1, 3.2, 3.3'",
>>>>>>> 29f101ad
            "version": "==1.15.0"
        },
        "smmap2": {
            "hashes": [
                "sha256:0555a7bf4df71d1ef4218e4807bbf9b201f910174e6e08af2e138d4e517b4dde",
                "sha256:29a9ffa0497e7f2be94ca0ed1ca1aa3cd4cf25a1f6b4f5f87f74b46ed91d609a"
            ],
            "markers": "python_version >= '2.7' and python_version not in '3.0, 3.1, 3.2, 3.3'",
            "version": "==2.0.5"
        },
        "tatsu": {
            "hashes": [
                "sha256:80713413473a009f2081148d0f494884cabaf9d6866b71f2a68a92b6442f343d",
                "sha256:c9211eeee9a2d4c90f69879ec0b518b1aa0d9450249cb0dd181f5f5b18be0a92"
            ],
            "version": "==4.4.0"
        },
        "testpath": {
            "hashes": [
                "sha256:60e0a3261c149755f4399a1fff7d37523179a70fdc3abdf78de9fc2604aeec7e",
                "sha256:bfcf9411ef4bf3db7579063e0546938b1edda3d69f4e1fb8756991f5951f85d4"
            ],
            "version": "==0.4.4"
        },
        "traitlets": {
            "hashes": [
                "sha256:70b4c6a1d9019d7b4f6846832288f86998aa3b9207c6821f3578a6a6a467fe44",
                "sha256:d023ee369ddd2763310e4c3eae1ff649689440d4ae59d7485eb4cfbbe3e359f7"
            ],
            "version": "==4.3.3"
        },
        "urllib3": {
            "hashes": [
                "sha256:3018294ebefce6572a474f0604c2021e33b3fd8006ecd11d62107a5d2a963527",
                "sha256:88206b0eb87e6d677d424843ac5209e3fb9d0190d0ee169599165ec25e9d9115"
            ],
<<<<<<< HEAD
=======
            "markers": "python_version >= '2.7' and python_version not in '3.0, 3.1, 3.2, 3.3, 3.4' and python_version < '4'",
>>>>>>> 29f101ad
            "version": "==1.25.9"
        },
        "webencodings": {
            "hashes": [
                "sha256:a0af1213f3c2226497a97e2b3aa01a7e4bee4f403f95be16fc9acd2947514a78",
                "sha256:b36a1c245f2d304965eb4e0a82848379241dc04b865afcc4aab16748587e1923"
            ],
            "version": "==0.5.1"
        },
        "websocket-client": {
            "hashes": [
                "sha256:0fc45c961324d79c781bab301359d5a1b00b13ad1b10415a4780229ef71a5549",
                "sha256:d735b91d6d1692a6a181f2a8c9e0238e5f6373356f561bb9dc4c7af36f452010"
            ],
            "version": "==0.57.0"
        },
        "werkzeug": {
            "hashes": [
                "sha256:2de2a5db0baeae7b2d2664949077c2ac63fbd16d98da0ff71837f7d1dea3fd43",
                "sha256:6c80b1e5ad3665290ea39320b91e1be1e0d5f60652b964a3070216de83d2e47c"
            ],
<<<<<<< HEAD
=======
            "markers": "python_version >= '2.7' and python_version not in '3.0, 3.1, 3.2, 3.3, 3.4'",
>>>>>>> 29f101ad
            "version": "==1.0.1"
        },
        "zipp": {
            "hashes": [
                "sha256:aa36550ff0c0b7ef7fa639055d797116ee891440eac1a56f378e2d3179e0320b",
                "sha256:c599e4d75c98f6798c509911d08a22e6c021d074469042177c8c86fb92eefd96"
            ],
<<<<<<< HEAD
=======
            "markers": "python_version >= '3.6'",
>>>>>>> 29f101ad
            "version": "==3.1.0"
        }
    },
    "develop": {}
}<|MERGE_RESOLUTION|>--- conflicted
+++ resolved
@@ -53,10 +53,7 @@
                 "sha256:2bce3d8fab545a6528c8fa5d9f9ae8ebc85a56da365c7f85180bfe96a35ef22f",
                 "sha256:3c4c520fdb9db59ef139915a5db79f8b51bc2a7257ea0389f30c846883430a4b"
             ],
-<<<<<<< HEAD
-=======
-            "markers": "python_version >= '2.7' and python_version not in '3.0, 3.1, 3.2, 3.3, 3.4'",
->>>>>>> 29f101ad
+            "markers": "python_version >= '2.7' and python_version not in '3.0, 3.1, 3.2, 3.3, 3.4'",
             "version": "==3.1.5"
         },
         "cached-property": {
@@ -68,10 +65,10 @@
         },
         "certifi": {
             "hashes": [
-                "sha256:1d987a998c75633c40847cc966fcf5904906c920a7f17ef374f5aa4282abd304",
-                "sha256:51fcb31174be6e6664c5f69e3e1691a2d72a1a12e90f872cbdb1567eb47b6519"
-            ],
-            "version": "==2020.4.5.1"
+                "sha256:5930595817496dd21bb8dc35dad090f1c2cd0adfaf21204bf6732ca5d8ee34d3",
+                "sha256:8fc0819f1f30ba15bdb34cceffb9ef04d99f420f68eb75d901e9560b8749fc41"
+            ],
+            "version": "==2020.6.20"
         },
         "chardet": {
             "hashes": [
@@ -85,10 +82,7 @@
                 "sha256:d2b5255c7c6349bc1bd1e59e08cd12acbbd63ce649f2588755783aa94dfb6b1a",
                 "sha256:dacca89f4bfadd5de3d7489b7c8a566eee0d3676333fbb50030263894c38c0dc"
             ],
-<<<<<<< HEAD
-=======
-            "markers": "python_version >= '2.7' and python_version not in '3.0, 3.1, 3.2, 3.3, 3.4'",
->>>>>>> 29f101ad
+            "markers": "python_version >= '2.7' and python_version not in '3.0, 3.1, 3.2, 3.3, 3.4'",
             "version": "==7.1.2"
         },
         "cssutils": {
@@ -153,10 +147,7 @@
                 "sha256:4efa1ae2d7c9865af48986de8aeb8504bf32c7f3d6fdc9353d34b21f4b127060",
                 "sha256:8a4fdd8936eba2512e9c85df320a37e694c93945b33ef33c89946a340a238557"
             ],
-<<<<<<< HEAD
-=======
-            "markers": "python_version >= '2.7' and python_version not in '3.0, 3.1, 3.2, 3.3, 3.4'",
->>>>>>> 29f101ad
+            "markers": "python_version >= '2.7' and python_version not in '3.0, 3.1, 3.2, 3.3, 3.4'",
             "version": "==1.1.2"
         },
         "frozen-flask": {
@@ -196,19 +187,19 @@
         },
         "idna": {
             "hashes": [
-                "sha256:7588d1c14ae4c77d74036e8c22ff447b26d0fde8f007354fd48a7814db15b7cb",
-                "sha256:a068a21ceac8a4d63dbfd964670474107f541babbd2250d61922f029858365fa"
+                "sha256:b307872f855b18632ce0c21c5e45be78c0ea7ae4c15c828c20788b26921eb3f6",
+                "sha256:b97d804b1e9b523befed77c48dacec60e6dcb0b5391d57af6a65a312a90648c0"
             ],
             "markers": "python_version >= '2.7' and python_version not in '3.0, 3.1, 3.2, 3.3'",
-            "version": "==2.9"
+            "version": "==2.10"
         },
         "importlib-metadata": {
             "hashes": [
-                "sha256:2a688cbaa90e0cc587f1df48bdc97a6eadccdcd9c35fb3f976a09e3b5016d90f",
-                "sha256:34513a8a0c4962bc66d35b359558fd8a5e10cd472d37aec5f66858addef32c1e"
+                "sha256:90bb658cdbbf6d1735b6341ce708fc7024a3e14e99ffdc5783edea9f9b077f83",
+                "sha256:dc15b2969b4ce36305c51eebe62d418ac7791e9a157911d58bfb1f9ccd8e2070"
             ],
             "markers": "python_version < '3.8'",
-            "version": "==1.6.0"
+            "version": "==1.7.0"
         },
         "ipython-genutils": {
             "hashes": [
@@ -230,10 +221,7 @@
                 "sha256:89aab215427ef59c34ad58735269eb58b1a5808103067f7bb9d5836c651b3bb0",
                 "sha256:f0a4641d3cf955324a89c04f3d94663aa4d638abe8f733ecd3582848e1c37035"
             ],
-<<<<<<< HEAD
-=======
-            "markers": "python_version >= '2.7' and python_version not in '3.0, 3.1, 3.2, 3.3, 3.4'",
->>>>>>> 29f101ad
+            "markers": "python_version >= '2.7' and python_version not in '3.0, 3.1, 3.2, 3.3, 3.4'",
             "version": "==2.11.2"
         },
         "jsonschema": {
@@ -253,39 +241,36 @@
         },
         "lxml": {
             "hashes": [
-                "sha256:06748c7192eab0f48e3d35a7adae609a329c6257495d5e53878003660dc0fec6",
-                "sha256:0790ddca3f825dd914978c94c2545dbea5f56f008b050e835403714babe62a5f",
-                "sha256:1aa7a6197c1cdd65d974f3e4953764eee3d9c7b67e3966616b41fab7f8f516b7",
-                "sha256:22c6d34fdb0e65d5f782a4d1a1edb52e0a8365858dafb1c08cb1d16546cf0786",
-                "sha256:2754d4406438c83144f9ffd3628bbe2dcc6d62b20dbc5c1ec4bc4385e5d44b42",
-                "sha256:27ee0faf8077c7c1a589573b1450743011117f1aa1a91d5ae776bbc5ca6070f2",
-                "sha256:2b02c106709466a93ed424454ce4c970791c486d5fcdf52b0d822a7e29789626",
-                "sha256:2d1ddce96cf15f1254a68dba6935e6e0f1fe39247de631c115e84dd404a6f031",
-                "sha256:4f282737d187ae723b2633856085c31ae5d4d432968b7f3f478a48a54835f5c4",
-                "sha256:51bb4edeb36d24ec97eb3e6a6007be128b720114f9a875d6b370317d62ac80b9",
-                "sha256:7eee37c1b9815e6505847aa5e68f192e8a1b730c5c7ead39ff317fde9ce29448",
-                "sha256:7fd88cb91a470b383aafad554c3fe1ccf6dfb2456ff0e84b95335d582a799804",
-                "sha256:9144ce36ca0824b29ebc2e02ca186e54040ebb224292072250467190fb613b96",
-                "sha256:925baf6ff1ef2c45169f548cc85204433e061360bfa7d01e1be7ae38bef73194",
-                "sha256:a636346c6c0e1092ffc202d97ec1843a75937d8c98aaf6771348ad6422e44bb0",
-                "sha256:a87dbee7ad9dce3aaefada2081843caf08a44a8f52e03e0a4cc5819f8398f2f4",
-                "sha256:a9e3b8011388e7e373565daa5e92f6c9cb844790dc18e43073212bb3e76f7007",
-                "sha256:afb53edf1046599991fb4a7d03e601ab5f5422a5435c47ee6ba91ec3b61416a6",
-                "sha256:b26719890c79a1dae7d53acac5f089d66fd8cc68a81f4e4bd355e45470dc25e1",
-                "sha256:b7462cdab6fffcda853338e1741ce99706cdf880d921b5a769202ea7b94e8528",
-                "sha256:b77975465234ff49fdad871c08aa747aae06f5e5be62866595057c43f8d2f62c",
-                "sha256:c47a8a5d00060122ca5908909478abce7bbf62d812e3fc35c6c802df8fb01fe7",
-                "sha256:c79e5debbe092e3c93ca4aee44c9a7631bdd407b2871cb541b979fd350bbbc29",
-                "sha256:d8d40e0121ca1606aa9e78c28a3a7d88a05c06b3ca61630242cded87d8ce55fa",
-                "sha256:ee2be8b8f72a2772e72ab926a3bccebf47bb727bda41ae070dc91d1fb759b726",
-                "sha256:f95d28193c3863132b1f55c1056036bf580b5a488d908f7d22a04ace8935a3a9",
-                "sha256:fadd2a63a2bfd7fb604508e553d1cf68eca250b2fbdbd81213b5f6f2fbf23529"
-            ],
-<<<<<<< HEAD
-=======
-            "markers": "python_version >= '2.7' and python_version not in '3.0, 3.1, 3.2, 3.3, 3.4'",
->>>>>>> 29f101ad
-            "version": "==4.5.1"
+                "sha256:05a444b207901a68a6526948c7cc8f9fe6d6f24c70781488e32fd74ff5996e3f",
+                "sha256:08fc93257dcfe9542c0a6883a25ba4971d78297f63d7a5a26ffa34861ca78730",
+                "sha256:107781b213cf7201ec3806555657ccda67b1fccc4261fb889ef7fc56976db81f",
+                "sha256:121b665b04083a1e85ff1f5243d4a93aa1aaba281bc12ea334d5a187278ceaf1",
+                "sha256:2b30aa2bcff8e958cd85d907d5109820b01ac511eae5b460803430a7404e34d7",
+                "sha256:4b4a111bcf4b9c948e020fd207f915c24a6de3f1adc7682a2d92660eb4e84f1a",
+                "sha256:5591c4164755778e29e69b86e425880f852464a21c7bb53c7ea453bbe2633bbe",
+                "sha256:59daa84aef650b11bccd18f99f64bfe44b9f14a08a28259959d33676554065a1",
+                "sha256:5a9c8d11aa2c8f8b6043d845927a51eb9102eb558e3f936df494e96393f5fd3e",
+                "sha256:5dd20538a60c4cc9a077d3b715bb42307239fcd25ef1ca7286775f95e9e9a46d",
+                "sha256:74f48ec98430e06c1fa8949b49ebdd8d27ceb9df8d3d1c92e1fdc2773f003f20",
+                "sha256:786aad2aa20de3dbff21aab86b2fb6a7be68064cbbc0219bde414d3a30aa47ae",
+                "sha256:7ad7906e098ccd30d8f7068030a0b16668ab8aa5cda6fcd5146d8d20cbaa71b5",
+                "sha256:80a38b188d20c0524fe8959c8ce770a8fdf0e617c6912d23fc97c68301bb9aba",
+                "sha256:92282c83547a9add85ad658143c76a64a8d339028926d7dc1998ca029c88ea6a",
+                "sha256:94150231f1e90c9595ccc80d7d2006c61f90a5995db82bccbca7944fd457f0f6",
+                "sha256:9dc9006dcc47e00a8a6a029eb035c8f696ad38e40a27d073a003d7d1443f5d88",
+                "sha256:a76979f728dd845655026ab991df25d26379a1a8fc1e9e68e25c7eda43004bed",
+                "sha256:aa8eba3db3d8761db161003e2d0586608092e217151d7458206e243be5a43843",
+                "sha256:bea760a63ce9bba566c23f726d72b3c0250e2fa2569909e2d83cda1534c79443",
+                "sha256:c3f511a3c58676147c277eff0224c061dd5a6a8e1373572ac817ac6324f1b1e0",
+                "sha256:cc411ad324a4486b142c41d9b2b6a722c534096963688d879ea6fa8a35028258",
+                "sha256:cdc13a1682b2a6241080745b1953719e7fe0850b40a5c71ca574f090a1391df6",
+                "sha256:e1cacf4796b20865789083252186ce9dc6cc59eca0c2e79cca332bdff24ac481",
+                "sha256:e70d4e467e243455492f5de463b72151cc400710ac03a0678206a5f27e79ddef",
+                "sha256:ecc930ae559ea8a43377e8b60ca6f8d61ac532fc57efb915d899de4a67928efd",
+                "sha256:f161af26f596131b63b236372e4ce40f3167c1b5b5d459b29d2514bd8c9dc9ee"
+            ],
+            "markers": "python_version >= '2.7' and python_version not in '3.0, 3.1, 3.2, 3.3, 3.4'",
+            "version": "==4.5.2"
         },
         "markupsafe": {
             "hashes": [
@@ -357,24 +342,18 @@
         },
         "nbformat": {
             "hashes": [
-                "sha256:049af048ed76b95c3c44043620c17e56bc001329e07f83fec4f177f0e3d7b757",
-                "sha256:276343c78a9660ab2a63c28cc33da5f7c58c092b3f3a40b6017ae2ce6689320d"
-            ],
-<<<<<<< HEAD
-=======
+                "sha256:54d4d6354835a936bad7e8182dcd003ca3dc0cedfee5a306090e04854343b340",
+                "sha256:ea55c9b817855e2dfcd3f66d74857342612a60b1f09653440f4a5845e6e3523f"
+            ],
             "markers": "python_version >= '3.5'",
->>>>>>> 29f101ad
-            "version": "==5.0.6"
+            "version": "==5.0.7"
         },
         "packaging": {
             "hashes": [
                 "sha256:4357f74f47b9c12db93624a82154e9b120fa8293699949152b22065d556079f8",
                 "sha256:998416ba6962ae7fbd6596850b80e17859a5753ba17c32284f67bfff33784181"
             ],
-<<<<<<< HEAD
-=======
             "markers": "python_version >= '2.7' and python_version not in '3.0, 3.1, 3.2, 3.3'",
->>>>>>> 29f101ad
             "version": "==20.4"
         },
         "pandocfilters": {
@@ -388,29 +367,23 @@
                 "sha256:647344a061c249a3b74e230c739f434d7ea4d8b1d5f3721bc0f3558049b38f44",
                 "sha256:ff7a40b4860b727ab48fad6360eb351cc1b33cbf9b15a0f689ca5353e9463324"
             ],
-<<<<<<< HEAD
-=======
             "markers": "python_version >= '3.5'",
->>>>>>> 29f101ad
             "version": "==2.6.1"
         },
         "pygments-pytest": {
             "hashes": [
-                "sha256:34ee72cd9979b1a1523b4738389a28822d6ad2f43920bb9f0645d73ffb6eb586",
-                "sha256:d0aabdc688d58553db16d2aadefd30e9cac7bc5240938b60d87f5379dcede7e3"
+                "sha256:071f689acadfadc75e766650e0b96a974ba69199245ea4d1c65344e33d0b73ac",
+                "sha256:7cb5aa4ccaecf9a8f3405c49480bbb08317aa18172bef14beefdece9c52c3dde"
             ],
             "index": "pypi",
-            "version": "==2.0.0"
+            "version": "==2.1.0"
         },
         "pyparsing": {
             "hashes": [
                 "sha256:c203ec8783bf771a155b207279b9bccb8dea02d8f0c9e5f8ead507bc3246ecc1",
                 "sha256:ef9d7589ef3c200abe66653d3f1ab1033c3c419ae9b9bdb1240a85b024efc88b"
             ],
-<<<<<<< HEAD
-=======
-            "markers": "python_version >= '2.6' and python_version not in '3.0, 3.1, 3.2, 3.3'",
->>>>>>> 29f101ad
+            "markers": "python_version >= '2.6' and python_version not in '3.0, 3.1, 3.2'",
             "version": "==2.4.7"
         },
         "pyrsistent": {
@@ -424,7 +397,7 @@
                 "sha256:73ebfe9dbf22e832286dafa60473e4cd239f8592f699aa5adaf10050e6e1823c",
                 "sha256:75bb3f31ea686f1197762692a9ee6a7550b59fc6ca3a1f4b5d7e32fb98e2da2a"
             ],
-            "markers": "python_version >= '2.7' and python_version not in '3.0, 3.1, 3.2, 3.3'",
+            "markers": "python_version >= '2.7' and python_version not in '3.0, 3.1, 3.2'",
             "version": "==2.8.1"
         },
         "pyyaml": {
@@ -445,21 +418,18 @@
         },
         "requests": {
             "hashes": [
-                "sha256:43999036bfa82904b6af1d99e4882b560e5e2c68e5c4b0aa03b655f3d7d73fee",
-                "sha256:b3f43d496c6daba4493e7c431722aeb7dbc6288f52a6e04e7b6023b0247817e6"
-            ],
-            "markers": "python_version >= '2.7' and python_version not in '3.0, 3.1, 3.2, 3.3, 3.4'",
-            "version": "==2.23.0"
+                "sha256:b3559a131db72c33ee969480840fff4bb6dd111de7dd27c8ee1f820f4f00231b",
+                "sha256:fe75cc94a9443b9246fc7049224f75604b113c36acb93f87b80ed42c44cbb898"
+            ],
+            "markers": "python_version >= '2.7' and python_version not in '3.0, 3.1, 3.2, 3.3, 3.4'",
+            "version": "==2.24.0"
         },
         "six": {
             "hashes": [
                 "sha256:30639c035cdb23534cd4aa2dd52c3bf48f06e5f4a941509c8bafd8ce11080259",
                 "sha256:8b74bedcbbbaca38ff6d7491d76f2b06b3592611af620f8426e82dddb04a5ced"
             ],
-<<<<<<< HEAD
-=======
-            "markers": "python_version >= '2.7' and python_version not in '3.0, 3.1, 3.2, 3.3'",
->>>>>>> 29f101ad
+            "markers": "python_version >= '2.7' and python_version not in '3.0, 3.1, 3.2'",
             "version": "==1.15.0"
         },
         "smmap2": {
@@ -496,10 +466,7 @@
                 "sha256:3018294ebefce6572a474f0604c2021e33b3fd8006ecd11d62107a5d2a963527",
                 "sha256:88206b0eb87e6d677d424843ac5209e3fb9d0190d0ee169599165ec25e9d9115"
             ],
-<<<<<<< HEAD
-=======
             "markers": "python_version >= '2.7' and python_version not in '3.0, 3.1, 3.2, 3.3, 3.4' and python_version < '4'",
->>>>>>> 29f101ad
             "version": "==1.25.9"
         },
         "webencodings": {
@@ -521,10 +488,7 @@
                 "sha256:2de2a5db0baeae7b2d2664949077c2ac63fbd16d98da0ff71837f7d1dea3fd43",
                 "sha256:6c80b1e5ad3665290ea39320b91e1be1e0d5f60652b964a3070216de83d2e47c"
             ],
-<<<<<<< HEAD
-=======
-            "markers": "python_version >= '2.7' and python_version not in '3.0, 3.1, 3.2, 3.3, 3.4'",
->>>>>>> 29f101ad
+            "markers": "python_version >= '2.7' and python_version not in '3.0, 3.1, 3.2, 3.3, 3.4'",
             "version": "==1.0.1"
         },
         "zipp": {
@@ -532,10 +496,7 @@
                 "sha256:aa36550ff0c0b7ef7fa639055d797116ee891440eac1a56f378e2d3179e0320b",
                 "sha256:c599e4d75c98f6798c509911d08a22e6c021d074469042177c8c86fb92eefd96"
             ],
-<<<<<<< HEAD
-=======
             "markers": "python_version >= '3.6'",
->>>>>>> 29f101ad
             "version": "==3.1.0"
         }
     },
