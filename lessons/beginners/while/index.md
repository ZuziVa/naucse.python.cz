# While

Kromě cyklu `for` máme ještě druhý typ cyklu: `while` (angl. *dokud*).
Na rozdíl od `for`, kde *předem známe počet opakování*,
<<<<<<< HEAD
se while používá když cyklus závisí na nějaké podmínce.
Tělo cyklu se opakuje, dokud je podmínka splněna.
Zkus si naprogramovat následující postup pro zubaře:

* Řekni, aby pacient řekl „Ááá“ a počkej na odpověď
=======
se while používá, když cyklus závisí na nějaké podmínce.
Tělo cyklu se opakuje, dokud je podmínka splněna.
Zkus si naprogramovat následující postup pro zubaře:

* Řekni, aby pacient řekl „Ááá“, a počkej na odpověď
>>>>>>> a37376e0
* Dokud pacient *ne*řekl „Ááá“:
  * Vynadej pacientovi
  * Znovu počkej na odpověď

```python
odpoved = input('Řekni Ááá! ')
while odpoved != 'Ááá':
    print('Špatně, zkus to znovu')
    odpoved = input('Řekni Ááá! ')
```

Ale pozor! Je velice jednoduché napsat cyklus,
jehož podmínka bude splněna vždycky.
Takový cyklus se bude opakovat donekonečna.

* Dokud je pravda pravdivá:
  * Napiš náhodné číslo
  * Napiš hlášku

```python
from random import randrange

while True:
    print('Číslo je', randrange(10000))
    print('(Počkej, než se počítač unaví...)')
```

Program se dá přerušit zmáčknutím
<kbd>Ctrl</kbd>+<kbd>C</kbd>.
Tahle klávesová zkratka vyvolá v programu chybu
a program se – jako po každé chybě – ukončí.

> [note] Pro macOS
> I na Macu je to opravdu <kbd>Ctrl</kbd>+<kbd>C</kbd>, nikoli
> <kbd>⌘ Cmd</kbd>+<kbd>C</kbd>.

> [note] Pro ostatní systémy
> <kbd>Ctrl</kbd>+<kbd>C</kbd> je velice stará zkratka, zavedená ještě před
> grafickými programy které ji začaly používat pro kopírování.
> Když dnes používáš textové programy v okýnku,
> musíš pro kopírování použít složitější zkratky:
>
> * Kopírovat:
>   <kbd>Shift</kbd>+<kbd>Ctrl</kbd>+<kbd>C</kbd> nebo
>   <kbd>Ctrl</kbd>+<kbd>Insert</kbd>
>
> * Vložit:
>   <kbd>Shift</kbd>+<kbd>Ctrl</kbd>+<kbd>V</kbd> nebo
>   <kbd>Shift</kbd>+<kbd>Insert</kbd>
>
> Případně můžeš najít příslušné operace v menu.
> Na Windows se menu skrývá pod ikonkou v levém horním rohu okýnka;
> funkce pro kopírování jsou v podmenu Edit.
> Na starších Windows tam najdeš i *Mark*, způsob jak označit text.
>
> A na Linuxu jde jen označit text a pak ho (bez <kbd>Ctrl</kbd>+<kbd>C</kbd>)
> vložit prostředním tlačítkem myši.

## Break

A nakonec, existuje příkaz `break`, který z cyklu „vyskočí“:
začnou se hned vykonávat příkazy za cyklem.

Cyklus `while` se dívá na podmínku jen na začátku každého průchodu cyklem.
Občas ale chceš podmínku uprostřed nebo na konci.
Třeba „zubařský“ program výše by se dal napsat i takto:

* Opakuj:
  * Zeptej se na odpověd
  * Je-li odpověď „Ááá“, zavtipkuj a ukonči cyklus
  * Vynadej uživateli. (Sem se program dostane jen při špatné odpovědi.)
* Dokonči operaci

V překladu do Pythonu využiješ kombinace `if` a `break`:

```python
while True:
    odpoved = input('Řekni Ááá! ')
    if odpoved == 'Ááá':
        print('Bééé')
        break
    print('Špatně, zkus to znovu')

print('Hotovo, ani to nebolelo.')
```

Příkaz `break` se dá použít jenom v cyklu (`while` nebo `for`)
a pokud máš víc cyklů zanořených v sobě, vyskočí jen z toho vnitřního.

```python
for i in range(10):  # Vnější cyklus
    for j in range(10):  # Vnitřní cyklus
        print(j * i, end=' ')
        if i <= j:
            break
    print()
```<|MERGE_RESOLUTION|>--- conflicted
+++ resolved
@@ -2,19 +2,11 @@
 
 Kromě cyklu `for` máme ještě druhý typ cyklu: `while` (angl. *dokud*).
 Na rozdíl od `for`, kde *předem známe počet opakování*,
-<<<<<<< HEAD
-se while používá když cyklus závisí na nějaké podmínce.
-Tělo cyklu se opakuje, dokud je podmínka splněna.
-Zkus si naprogramovat následující postup pro zubaře:
-
-* Řekni, aby pacient řekl „Ááá“ a počkej na odpověď
-=======
 se while používá, když cyklus závisí na nějaké podmínce.
 Tělo cyklu se opakuje, dokud je podmínka splněna.
 Zkus si naprogramovat následující postup pro zubaře:
 
 * Řekni, aby pacient řekl „Ááá“, a počkej na odpověď
->>>>>>> a37376e0
 * Dokud pacient *ne*řekl „Ááá“:
   * Vynadej pacientovi
   * Znovu počkej na odpověď
