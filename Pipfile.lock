--- conflicted
+++ resolved
@@ -62,17 +62,10 @@
         },
         "certifi": {
             "hashes": [
-<<<<<<< HEAD
-                "sha256:e4f3620cfea4f83eedc95b24abd9cd56f3c4b146dd0177e83a21b4eb49e21e50",
-                "sha256:fd7c7c74727ddcf00e9acd26bba8da604ffec95bf1c2144e67aff7a8b50e6cef"
-            ],
-            "version": "==2019.9.11"
-=======
                 "sha256:017c25db2a153ce562900032d5bc68e9f191e44e9a0f762f373977de9df1fbb3",
                 "sha256:25b64c7da4cd7479594d035c08c2d809eb4aab3a26e5a990ea98cc450c320f1f"
             ],
             "version": "==2019.11.28"
->>>>>>> d8bff08f
         },
         "chardet": {
             "hashes": [
@@ -354,19 +347,11 @@
         },
         "pygments-pytest": {
             "hashes": [
-<<<<<<< HEAD
-                "sha256:93701bab6391965b99622f2478bef5ba6cedaf75c9864f8aaaff4435967b40e9",
-                "sha256:bfc26a2453781e588286fc8f65815e1d43e7e3189378dae17968e55087866394"
-            ],
-            "index": "pypi",
-            "version": "==1.3.0"
-=======
                 "sha256:156fce0fd728992eb99d4715da7b665920065f6347eeae2500e73907712e846a",
                 "sha256:df784065c27a4bf7e00f757578048bcc5672c1697bb52f7b55486a839f78e0a3"
             ],
             "index": "pypi",
             "version": "==1.3.1"
->>>>>>> d8bff08f
         },
         "pyrsistent": {
             "hashes": [
@@ -441,17 +426,10 @@
         },
         "urllib3": {
             "hashes": [
-<<<<<<< HEAD
-                "sha256:3de946ffbed6e6746608990594d08faac602528ac7015ac28d33cee6a45b7398",
-                "sha256:9a107b99a5393caf59c7aa3c1249c16e6879447533d0887f4336dde834c7be86"
-            ],
-            "version": "==1.25.6"
-=======
                 "sha256:a8a318824cc77d1fd4b2bec2ded92646630d7fe8619497b142c84a9e6f5a7293",
                 "sha256:f3c5fd51747d450d4dcf6f923c81f78f811aab8205fda64b0aba34a4e48b0745"
             ],
             "version": "==1.25.7"
->>>>>>> d8bff08f
         },
         "webencodings": {
             "hashes": [
@@ -462,10 +440,10 @@
         },
         "websocket-client": {
             "hashes": [
-                "sha256:1151d5fb3a62dc129164292e1227655e4bbc5dd5340a5165dfae61128ec50aa9",
-                "sha256:1fd5520878b68b84b5748bb30e592b10d0a91529d5383f74f4964e72b297fd3a"
-            ],
-            "version": "==0.56.0"
+                "sha256:0fc45c961324d79c781bab301359d5a1b00b13ad1b10415a4780229ef71a5549",
+                "sha256:d735b91d6d1692a6a181f2a8c9e0238e5f6373356f561bb9dc4c7af36f452010"
+            ],
+            "version": "==0.57.0"
         },
         "werkzeug": {
             "hashes": [
@@ -473,8 +451,6 @@
                 "sha256:e5f4a1f98b52b18a93da705a7458e55afb26f32bff83ff5d19189f92462d65c4"
             ],
             "version": "==0.16.0"
-<<<<<<< HEAD
-=======
         },
         "zipp": {
             "hashes": [
@@ -482,7 +458,6 @@
                 "sha256:f6be885bea0a12d71d1204e0bea6f59fe20777d99edb849da1ff945dc51c4e65"
             ],
             "version": "==0.6.0"
->>>>>>> d8bff08f
         }
     },
     "develop": {}
