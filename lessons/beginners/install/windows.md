--- conflicted
+++ resolved
@@ -1,8 +1,5 @@
 # Instalace Pythonu pro Windows
 
-<<<<<<< HEAD
-Běž na [stahovací stránku Pythonu](https://www.python.org/downloads/release/python-370/)
-=======
 Máš-li Windows 10 s nejnovější aktualizací, zadej do příkazové řádky `python3`.
 
 Pokud ještě Python nemáš nainstalovaný, otevře se ti automaticky stránka
@@ -35,7 +32,6 @@
 
 Jestli zkratka `python` nefunguje, nebo jestli máš starší verzi Pythonu, běž na
 [stahovací stránku Pythonu](https://www.python.org/downloads/)
->>>>>>> ed04c120
 a stáhni si instalátor nejnovější stabilní verze Pythonu.
 Ověř si že je to verze **3.6.0 nebo novější** –
 verze 3.6.0 má jistá vylepšení, která budeme v tomto kurzu používat.
