# 🐍 🐢

V této lekci si vyzkoušíš *želví kreslení*.

Pusť Python v *interaktivním módu* (bez souboru .py).

```pycon
$ python

>>>
```

> [note]
> (Znaky `>` a `$` píše počítač, ne ty.
> Na Windows bude místo `$` znak
> `>` a před `$` nebo
> `>` může být ještě něco dalšího.)

Pak napiš:

```python
from turtle import forward

forward(50)
```

Ukáže se okýnko se šipkou, které nezavírej.
Dej ho tak, abys viděla i příkazovou řádku
i nové okýnko.

## A kde je ta želva?

Želva je zrovna převlečená za šipku.
Ale funkce `shape` ji umí odmaskovat:

```python
from turtle import shape

shape('turtle')
```

Modul `turtle` obsahuje spoustu dalších funkcí, kterými můžeš želvu ovládat.
Pojďme se na ně kouknout zblízka.


## Otáčení

Želva se umí otáčet (doleva – `left` a doprava – `right`) a lézt po papíře
(dopředu – `forward`).
Na ocase má připevněný štětec, kterým při pohybu kreslí čáru.

```python
from turtle import forward, left, right

forward(50)
left(60)
forward(50)
right(60)
forward(50)
```

Zkus chvíli dávat želvě příkazy.
Když se ti výsledek nelíbí, můžeš zavřít kreslící okno a zkusit to znovu.
(Nebo místo zavření okna můžeš naimportovat a použít funkci `clear()`.)


## Želví program

Interaktivní mód je skvělý na hraní,
ale teď přejdeme zase na soubory.

Vytvoř si v editoru nový soubor.
Ulož ho do adresáře pro dnešní lekci pod jménem `zelva.py`.

> [note]
> Jestli adresář pro dnešní lekci ještě nemáš, vytvoř si ho!
> Pojmenuj ho třeba `02`.

> [warning]
> Soubor nepojmenovávej `turtle.py` – z modulu `turtle` budeš importovat.

Jestli chceš pro soubor použít jiné jméno, můžeš, ale
nepojmenovávej ho `turtle.py`.

Do souboru napiš příkazy na nakreslení obrázku
a – pozor! – na konci programu zavolej funkci `exitonclick`
(naimportovanou z modulu `turtle`).

> [note] Otázka
> Co dělá funkce <code>exitonclick</code>, kterou voláš na konci programu?

## Přerušovaná čára

Funkce `penup` řekne želvě, aby zvedla ocásek se štětcem: bude se tak hýbat
aniž by za sebou nechávala stopu.
Funkcí `pendown` můžeš želvě říct, aby kreslit zase začala.
Zkus si to:

```python
from turtle import forward, penup, pendown, exitonclick

forward(30)
penup()         # od teď želva nekreslí
forward(5)
pendown()       # od teď želva zase kreslí
forward(30)

exitonclick()
```

Až to budeš mít hotové, zkus začít kreslit trochu složitější obrázky:

### Čtverec

Nakresli čtverec.

![Želví čtverec](static/turtle-square.png)

Čtverec má čtyři rovné strany
a čtyři rohy po 90°.

{% filter solution %}
```python
from turtle import forward, left, exitonclick

forward(50)
left(90)
forward(50)
left(90)
forward(50)
left(90)
forward(50)
left(90)

exitonclick()
```
{% endfilter %}

### Obdélník

Nakresli obdélník.

Zkus zařídit, aby se po nakreslení „dívala” želva doprava (tak jako na začátku).

![Želví obdélník](static/turtle-rect.png)

{% filter solution %}
```python
from turtle import forward, left, exitonclick

forward(100)
left(90)
forward(50)
left(90)
forward(100)
left(90)
forward(50)
left(90)

exitonclick()
```
{% endfilter %}

### Tři čtverce

Nakresli tři čtverce, každý otočený třeba o 20°.

![Tři želví čtverce](static/turtle-squares.png)

{% filter solution %}
```python
from turtle import forward, left, exitonclick

forward(50)
left(90)
forward(50)
left(90)
forward(50)
left(90)
forward(50)
left(90)

left(20)

forward(50)
left(90)
forward(50)
left(90)
forward(50)
left(90)
forward(50)
left(90)

left(20)

forward(50)
left(90)
forward(50)
left(90)
forward(50)
left(90)
forward(50)
left(90)

exitonclick()
```
{% endfilter %}

Tolik kódu! Tohle musí jít nějak zjednodušit!

Jde.
<<<<<<< HEAD
Pojďme se naučit jak v Pythonu nějakou činnost opakovat.
=======
Pojďme se naučit, jak v Pythonu nějakou činnost opakovat.
>>>>>>> a37376e0


## Jak opakovat – a neopakovat *se*

Udělej v editoru nový soubor a ulož ho jako `cykly.py`.
Budeš v něm zkoušet *cykly*.

První opakovací program, který napíšeš, bude dělat tohle:

* Stokrát po sobě:
  * Napiš "Nikdy nebudu odsazovat o tři mezery!"

Přeložené do jazyka Python to vypadá následovně:

```python
for i in range(100):
    print('Nikdy nebudu odsazovat o tři mezery!')
```

Na ono `for i in range(100)` se detailněji podíváme za chvíli,
teď to pro nás bude “hlavička”, která říká “opakuj stokrát”.

Podobnou “hlavičku” už jsi viděl{{a}} u příkazu `if`.
Stejně jako u `if` tu je na konci dvojtečka a za ní následuje
odsazený blok – *tělo* příkazu; to na co se hlavička vztahuje.
Tělo příkazu `if` se provede jen někdy;
tělo příkazu `for` se opakuje několikrát dokola.


### Výčet

Zkus napsat ještě jeden vzorový program, který v češtině zní:

* Pro každý <var>pozdrav</var> z výčtu: „Ahoj“, “Hello”, “Hola”, ”Hei”, "SYN":
  * Vypiš <var>pozdrav</var> a za ním vykřičník.

A v Pythonu:

```python
for pozdrav in 'Ahoj', 'Hello', 'Hola', 'Hei', 'SYN':
    print(pozdrav + '!')
```

Opět je tu hlavička a tělo příkazu.
Tentokrát se na hlavičku podívej pozorněji.
Pythonní <code>for <var>promenna</var> in <var>sekvence</var></code>
znamená „Pro každé <var>promenna</var> ze <var>sekvence</var>“.

Jméno proměnné si volíš {{gnd('sám', 'sama')}}.
<<<<<<< HEAD
Příkaz `for` danou proměnnou vždy na *nastaví* na aktuální
=======
Příkaz `for` danou proměnnou vždy *nastaví* na aktuální
>>>>>>> a37376e0
hodnotu a pak provede všechno, co je v odsazeném těle cyklu.
Program výše tedy funguje úplně stejně, jako kdybys napsal{{a}}:

```python
pozdrav = 'Ahoj'
print(pozdrav + '!')

pozdrav = 'Hello'
print(pozdrav + '!')

pozdrav = 'Hola'
print(pozdrav + '!')

pozdrav = 'Hei'
print(pozdrav + '!')

pozdrav = 'SYN'
print(pozdrav + '!')
```


### Range

Vraťme se k `for i in range(100)`.
Už víš, že to znamená „Pro každé <var>i</var> ze sekvence `range(100)`“.
Co je ale to `range`? Když si ho vypíšeš, nevypadne nic vysvětlujícího:

```pycon
>>> range(100)
range(0, 100)
```

Je ale použité jako „sekvence“
v <code>for <var>promenna</var> in <var>sekvence</var></code>.
Je to nějaký výčet, nějaká posloupnost hodnot.
A teď už umíš vypsat, jaké to jsou!

```python
for i in range(5):   # Doporučuju použít jen 5 místo 100
    print(i)
```

neboli česky:

* Pro každé <var>i</var> z `range(5)`:
  * Vypiš <var>i</var>

Program spusť. Jaká čísla se vypíšou? (Neboli: co je v sekvenci `range(5)`?)

{% filter solution %}
Vypíšou se čísla od 0 do 4!
Program funguje steně, jako kdybys napsal{{a}}:

```python
i = 0
print(i)

i = 1
print(i)

i = 2
print(i)

i = 3
print(i)

i = 4
print(i)
```

V sekvenci `range(5)` jsou čísla 0, 1, 2, 3 a 4. Je jich celkem pět.
{% endfilter %}

Funkce `range(n)` vrací *sekvenci čísel*.
Začíná od 0 a čísel v ní je přesně <var>n</var>.
(Na samotné <var>n</var> se tedy už nedostane.)

Často budeš potřebovat Pythonu říct, ať něco „<var>n</var>-krát zopakuje“.
Na to můžeš použít `for i in range(n)` („pro každé <var>i</var> od 0 do
<var>n</var>-1“) s tím, že proměnná <var>i</var> – „počitadlo“ – tě nezajímá.
V programu ji jednoduše nepoužiješ.

Teď by už mělo být jasné, jak funguje původní program:

```python
for i in range(100):
    print('Nikdy nebudu odsazovat o tři mezery!')
```

* Zopakuj 100krát:
  * Vypiš `'Nikdy nebudu odsazovat o tři mezery!'`

Python píše hlášky, jednu za druhou, a u toho si v promněnné <var>i</var>
počítá, jak už je daleko.

> [style-note]
> Proměnná <var>i</var> se v matematice typicky používá pro *celá čísla*;
> je to zkratka z termínu *index* (číslo prvku).
> V programování se tradičně používá pro číslo průchodu cyklem,
> jako v příkladu výše.
> Pro lepší pochopení bývá dobré použít popisnější jméno proměnné, tady
> například `cislo_vypisu`; v krátkých a přehledných cyklech – a zvlášť v těch
> které proměnnou nepoužívají – se ale často setkáš s krátkým `i`, `j`, `k`…
>
> Někteří programátoři pojmenovávají ignorovanou proměnnou `_` (podtržítko).
> To je pro Python jméno jako jakékoli jiné, ničím se neliší od `i` nebo `x`:
>
> ```python
> for _ in range(100):
>    print('Nikdy nebudu odsazovat o tři mezery!')
> ```

## Dlouhá přerušovaná čára

Už víš, že pomocí `penup` a `pendown` lze nakreslit přerušenou čáru:

```python
from turtle import forward, penup, pendown, exitonclick

forward(30)
penup()         # od teď želva nekreslí
forward(5)
pendown()       # od teď želva zase kreslí
forward(30)

exitonclick()
```

Zkus nakreslit dlouhou přerušovanou čáru.

![Želva a přerušovaná čára](static/turtle-dashed.png)

{% filter solution %}
```python
from turtle import forward, penup, pendown, exitonclick

for i in range(10):
    forward(10)
    penup()
    forward(5)
    pendown()

exitonclick()
```
{% endfilter %}


Pak zkus zařídit, aby jednotlivé čárky byly postupně
větší a větší.

![Želva a přerušovaná čára](static/turtle-dashed2.png)

> [note] Nápověda
>
> První čárka je dlouhá 1 jednotku, druhá 2 jednotky, třetí 3, atd.
>
> Dokonce můžeš na začátek dát prázdnou čárku (0 jednotek)
> a mít tak délky 0, 1, 2, 3, 4, …
>
> V jaké proměnné máš při prvním průchodu cyklem 0, ve druhém 1, atd.?

{% filter solution %}
```python
from turtle import forward, penup, pendown, left, exitonclick

for i in range(20):
    forward(i)
    penup()
    forward(5)
    pendown()

exitonclick()
```
{% endfilter %}


## Čtverec II

A teď znovu nakresli čtverec, tentokrát lépe – s použitím cyklu!

Čtverec se kreslí následovně:

* Čtyřikrát:
  * Popojdi dopředu (a kresli přitom čáru)
  * Otoč se o 90°

![Želví čtverec](static/turtle-square.png)

{% filter solution %}
```python
from turtle import forward, left, exitonclick

for i in range(4):
    forward(50)
    left(90)

exitonclick()
```
{% endfilter %}

### Tři čtverce

Nakonec nakresli 3 čtverce, každý otočený o 20°.
Tentokrát už víš, jak to dělat chytře: opakuj pomocí příkazu
`for`, ne kopírováním kódu.

![Tři želví čtverce](static/turtle-squares.png)

* Třikrát:
  * Nakresli čtverec (viz jedna z předchozích úloh)
  * Otoč se o 20°

{% filter solution %}
```python
from turtle import forward, left, right, speed, exitonclick

# Třikrát:
for i in range(3):

    # Nakresli čtverec (kód zkopírovaný z předchozí úlohy a odsazený)
    for j in range(4):
        forward(50)
        left(90)

    # Otoč se o 20°
    left(20)

exitonclick()
```
{% endfilter %}


## Úkol navíc

Máš-li hotovo, zkus nakreslit schody:

![Želví schody](static/turtle-stairs.png)

A máš-li i schody, zkus nakreslit těchto šest (nebo sedm?) šestiúhelníků:

![Želví plástev](static/turtle-hexagons.png)<|MERGE_RESOLUTION|>--- conflicted
+++ resolved
@@ -209,11 +209,7 @@
 Tolik kódu! Tohle musí jít nějak zjednodušit!
 
 Jde.
-<<<<<<< HEAD
-Pojďme se naučit jak v Pythonu nějakou činnost opakovat.
-=======
 Pojďme se naučit, jak v Pythonu nějakou činnost opakovat.
->>>>>>> a37376e0
 
 
 ## Jak opakovat – a neopakovat *se*
@@ -263,11 +259,7 @@
 znamená „Pro každé <var>promenna</var> ze <var>sekvence</var>“.
 
 Jméno proměnné si volíš {{gnd('sám', 'sama')}}.
-<<<<<<< HEAD
-Příkaz `for` danou proměnnou vždy na *nastaví* na aktuální
-=======
 Příkaz `for` danou proměnnou vždy *nastaví* na aktuální
->>>>>>> a37376e0
 hodnotu a pak provede všechno, co je v odsazeném těle cyklu.
 Program výše tedy funguje úplně stejně, jako kdybys napsal{{a}}:
 
