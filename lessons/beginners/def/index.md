# Definice funkcí
[Dříve]({{ lesson_url('beginners/functions') }}) jsme
volal{{gnd('i', 'y', both='i')}} funkce, které napsal někdo jiný:

```python
print('Ahoj světe!')
```

Dnes si ukážeme, jak psát funkce vlastní.

<<<<<<< HEAD

## K čemu jsou funkce?

Často se stává, že kód, který dělá nějakou jednoduchou věc, není úplně
jednoduchý.
Jako příklad uvedu nám už známý kód, který v určitém řetězci zamění znak
na dané pozici:

```
=======

## K čemu jsou funkce?

Často se stává, že kód, který dělá nějakou jednoduchou věc, není úplně
jednoduchý.
Jako příklad uvedu nám už známý kód, který v určitém řetězci zamění znak
na dané pozici:

```python
zacatek = slovo[:pozice]
konec = slovo[pozice + 1:]
nove_slovo = zacatek + novy_znak + konec
```

Z takového kódu není na první pohled jasné, co přesně dělá.
Zvlášť když kód použiješ ve složitějším programu.

Dá se to vyřešit komentářem: ten, kdo bude program číst, si může přečíst
co to má dělat. Samotný složitější kód pak může ignorovat.

```python
# Ve slově `slovo` zaměnit znak na pozici `pozice` za `novy_znak`;
# výsledek bude v proměnné `nove_slovo`.
>>>>>>> a37376e0
zacatek = slovo[:pozice]
konec = slovo[pozice + 1:]
nove_slovo = zacatek + novy_znak + konec
```

<<<<<<< HEAD
Z takového kódu není na první pohled jasné, co přesně dělá.
Zvlášť když kód použiješ ve složitějším programu.

Dá se to vyřešit komentářem: ten, kdo bude program číst, si může přečíst
co to má dělat. Samotný složitější kód pak může ignorovat.

```
# Ve slově `slovo` zaměnit znak na pozici `pozice` za `novy_znak`;
# výsledek bude v proměnné `nove_slovo`.
zacatek = slovo[:pozice]
konec = slovo[pozice + 1:]
nove_slovo = zacatek + novy_znak + konec
```

=======
>>>>>>> a37376e0
Ještě lepší ale bude si vytvořit *funkci*, která tenhle složitější postup
provede.
Jakmile takovou funkci vytvoříš, ve složitějším programu pak můžeš místo kódu
výše psát jen:

<<<<<<< HEAD
```
nove_slovo = zamen(slovo, pozice, novy_znak)
```

Podobně fungují funkce, které už znáš: můžeš zavolat `print(123)`, aniž bys
potřeboval{{a}} znát jakékoli detaily postupu, kterým se číslo převede na
jednotlivé číslice a ty se pak vykreslí na obrazovce.
Nebo řekneš želvě `forward(100)` a nezatěžuješ se tím, jak si želva „pamatuje“
svůj aktuální úhel natočení nebo jak se vlastně kreslí čára.

Funkce umožňuje *pojmenovat* nějaký kousek programu, který se pak dá
použít pomocí jména bez detailních znalosti toho, jak to vevnitř funguje.


=======
```python
nove_slovo = zamen(slovo, pozice, novy_znak)
```

Podobně fungují funkce, které už znáš: můžeš zavolat `print(123)`, aniž bys
potřeboval{{a}} znát jakékoli detaily postupu, kterým se číslo převede na
jednotlivé číslice a ty se pak vykreslí na obrazovce.
Nebo řekneš želvě `forward(100)` a nezatěžuješ se tím, jak si želva „pamatuje“
svůj aktuální úhel natočení nebo jak se vlastně kreslí čára.

Funkce umožňuje *pojmenovat* nějaký kousek programu, který se pak dá
použít pomocí jména bez detailních znalostí toho, jak to vevnitř funguje.


>>>>>>> a37376e0
## Definice funkce

Protože už znáš `if` a `for`, které mají jednořádkovou hlavičku a odsazené tělo
příkazu, neměl by ti zápis funkce připadat příliš zvláštní:

```python
def zamen(slovo, pozice, novy_znak):
<<<<<<< HEAD
    "V daném slově zamění znak na dané pozici za daný nový znak"
=======
    """V daném slově zamění znak na dané pozici za daný nový znak."""
>>>>>>> a37376e0
    zacatek = slovo[:pozice]
    konec = slovo[pozice + 1:]
    nove_slovo = zacatek + novy_znak + konec
    return nove_slovo

print(zamen('kočka', 1, 'a'))
print(zamen('kačka', 2, 'p'))
```

Jak to funguje?

Funkce se *definuje* příkazem `def`, za nějž napíšeš jméno funkce,
pak do závorky seznam *parametrů*, které funkce bere, a pak dvojtečku.

Potom následuje odsazené *tělo funkce* – příkazy, které funkce provádí.

<<<<<<< HEAD
Příkazem `return` pak můžeš z funkce *vrátit* nějakou hodnotu.

Při volání funkce se hodnoty, se kterými funkci
zavoláš, přiřadí jednotlivým parametrům.
Takže když zavoláš třeba `zamen('kočka', 1, 'a')`,
můžeš si představit, že se provede toto:

```python
# Nastavení proměnných podle zadaných parametrů
slovo = 'kočka'
pozice = 1
novy_znak = 'a'

# Samotné tělo funkce
zacatek = slovo[:pozice]
konec = slovo[pozice + 1:]
nove_slovo = zacatek + novy_znak + konec
return nove_slovo
```

Už víš, že volání `zamen('kočka', 1, 'a')` je výraz.
Aby ho Python vyhodnotil, udělá celý postup výše a jako hodnotu výrazu dosadí
návratovou hodnotu – tedy to, co následuje po `return`.

=======
Tělo může začít *dokumentačním řetězcem* (angl. *docstring*), který popisuje
co funkce dělá.
To může být jakýkoli řetězec, ale tradičně se uvozuje třemi uvozovkami
(i v případě že je jen jednořádkový).

Příkazem `return` pak můžeš z funkce *vrátit* nějakou hodnotu.

Při volání funkce se hodnoty, se kterými funkci
zavoláš, přiřadí jednotlivým parametrům.
Takže když zavoláš třeba `zamen('kočka', 1, 'a')`,
můžeš si představit, že se provede toto:

```python
# Nastavení proměnných podle zadaných argumentů
slovo = 'kočka'
pozice = 1
novy_znak = 'a'

# Samotné tělo funkce
zacatek = slovo[:pozice]
konec = slovo[pozice + 1:]
nove_slovo = zacatek + novy_znak + konec
return nove_slovo
```

Už víš, že volání `zamen('kočka', 1, 'a')` je výraz.
Aby ho Python vyhodnotil, udělá celý postup výše a jako hodnotu výrazu dosadí
návratovou hodnotu – tedy to, co následuje po `return`.

>>>>>>> a37376e0
Tělo funkce může mít více příkazů – včetně podmínek, cyklů a podobně.
Následující procedura třeba vypíše skóre daného hráče a k tomu hlášku:

```python
def napis_hlasku(nazev, skore):
    """Popíše skóre. Název má být přivlastňovací přídavné jméno."""

    print(nazev, 'skóre je', skore)
    if skore > 1000:
        print('Světový rekord!')
    elif skore > 100:
        print('Skvělé!')
    elif skore > 10:
        print('Ucházející.')
    elif skore > 1:
        print('Aspoň něco')
    else:
        print('Snad příště.')

napis_hlasku('Tvoje', 256)
napis_hlasku('Protivníkovo', 5)
```

## Cvičení
<<<<<<< HEAD

Zkus napsat funkci, která vrátí obsah obdélníka daných rozměrů.
Příslušný vzoreček je <var>S</var> = <var>a</var>×<var>b</var>,
kde <var>a</var> a <var>b</var> jsou délky stran.

Funkci zavolej a výsledek vypiš.

=======

Zkus napsat funkci, která vrátí obsah obdélníka daných rozměrů.
Příslušný vzoreček je <var>S</var> = <var>a</var>×<var>b</var>,
kde <var>a</var> a <var>b</var> jsou délky stran.

Funkci zavolej a výsledek vypiš.

>>>>>>> a37376e0
{% filter solution %}
```python
def obsah_obdelnika(a, b):
    return a * b

print('Obsah obdélníka se stranami 3 cm a 5 cm je', obsah_obdelnika(3, 5), 'cm2')
```
{% endfilter %}

<<<<<<< HEAD

## Vracení ukončuje funkci

=======

## Vracení ukončuje funkci

>>>>>>> a37376e0
Speciální příkaz `return`, který jde použít jenom ve funkcích, vrátí danou
návratovou hodnotu ven z funkce a zároveň *ukončí* provádění funkce.

Chová se tedy trochu jako `break`, jen místo cyklu opouští celou funkci.

Podobně jako `break` se dá použít v případech, kdy potřebuješ od uživatele
dostat odpověď – a opakuješ dotaz tak dlouho, dokud požadovanou odpověď
nedostaneš.
Třeba, chceš-li odpověď „ano“ nebo „ne“:

* Takhle se zjišťuje odpověď ano (Pravda) nebo ne (Nepravda) na danou *otázku*:
  * Pořád dokola:
    * Zeptej se na *otázku*; zapamatuj si *odpověď*.
    * Je-li odpověď „ano“:
      * Výsledek je Pravda. Hotovo; dál nepokračuj.
    * Jinak, je-li odpověď „ne“:
      * Výsledek je Nepravda. Hotovo; dál nepokračuj.
    * Pouč uživatele, ať odpoví „ano“ nebo „ne“.
      <br>*(a zkus to znovu – viz „Pořád dokola“)*

```python
def ano_nebo_ne(otazka):
<<<<<<< HEAD
    "Vrátí True nebo False podle odpovědi uživatele"
=======
     """Vrátí True nebo False podle odpovědi uživatele"""
>>>>>>> a37376e0
    while True:
        odpoved = input(otazka)
        if odpoved == 'ano':
            return True
        elif odpoved == 'ne':
            return False

        print('Nerozumím! Odpověz "ano" nebo "ne".')

# Příklad použití
if ano_nebo_ne('Chceš si zahrát hru? '):
    print('OK! Ale napřed si ji musíš naprogramovat.')
else:
    print('Škoda.')
```

> [note]
> Stejně jako `if` nebo `break` je `return` *příkaz*, ne funkce.
> Kolem „své“ hodnoty nepotřebuje závorky.


### Vrátit nebo vypsat?

Podívejme se teď na následující program, který vypíše obsah elipsy:

```python
from math import pi

def obsah_elipsy(a, b):
    return pi * a * b

print('Obsah elipsy s poloosami 3 a 5 je', obsah_elipsy(3, 5), 'cm2')
```

<<<<<<< HEAD
Takový program se teoreticky dá napsat i s procedurou, tedy funkcí která nic
=======
Takový program se teoreticky dá napsat i s procedurou, tedy funkcí, která nic
>>>>>>> a37376e0
nevrací.
Procedura může výsledek třeba vypsat na obrazovku:

```python
from math import pi

def obsah_elipsy(a, b):
    print('Obsah je', pi * a * b)  # Pozor, `print` místo `return`!

obsah_elipsy(3, 5)
```

Program takhle funguje, ale přichází o jednu z hlavních výhod funkcí:
možnost vrácenou hodnotu použít i jinak jež jen v `print`.

Funkci, která *vrací* výsledek, můžeš použít v dalších výpočtech:

```python
def objem_eliptickeho_valce(a, b, vyska):
    return obsah_elipsy(a, b) * vyska

print(objem_eliptickeho_valce(3, 5, 3))
```

... ale s procedurou, která výsledek přímo vypíše, by to nešlo.
Proto je dobré psát funkce, které spočítané hodnoty vrací,
a zpracování výsledku (např. vypsání) nechat na kód mimo funkci.

Další důvod proč hodnoty spíš vracet než vypisovat je ten, že jedna funkce se
dá použít v různých situacích.
Proceduru s `print` by nešlo rozumně použít tehdy, když nás příkazová
řádka vůbec nezajímá – třeba v grafické hře, webové aplikaci, nebo pro ovládání
robota.

Podobně je to se vstupem: když použiju v rámci své funkce `input`, bude se
moje funkce dát použít jen v situacích, kdy je u počítače klávesnice a za ní
člověk.
Proto je lepší funkcím potřebné informace předávat jako argumenty
a volání `input` (nebo čtení textového políčka či měření čidlem robota)
<<<<<<< HEAD
nemít ve funkci, ale vně, v kódu který funkci volá:
=======
nemít ve funkci, ale vně, v kódu, který funkci volá:
>>>>>>> a37376e0

```python
from math import pi

def obsah_elipsy(a, b):
    """Vrátí obsah elipsy s poloosami daných délek"""
    # Jen samotný výpočet:
    return pi * a * b

# print a input jsou "venku":
x = float(input('Zadej délku poloosy 1: '))
y = float(input('Zadej délku poloosy 2: '))
print('Obsah je', obsah_elipsy(x, y))
```

<<<<<<< HEAD
Samozřejmě existují výjimky: procedura která přímo vytváří textový výpis
(např. tabulku) může používat `print`; funkce která načítá textové informace
(jako `ano_nebo_ne` výše) zase `input`.
=======
Samozřejmě existují výjimky: procedura, která přímo vytváří textový výpis
(např. tabulku), může používat `print`; funkce, která načítá textové informace
(jako `ano_nebo_ne` výše), zase `input`.
>>>>>>> a37376e0
Když ale funkce něco *počítá*, nebo když si nejsi jist{{gnd('ý', 'á')}},
je dobré ve funkci `print` ani `input` nemít.


## None

Když funkce neskončí příkazem `return`,
automaticky se vrátí hodnota `None`.

Je to hodnota zabudovaná přímo do Pythonu, podobně jako `True` nebo `False`,
a znamená „nic“.

```python
def nic():
     """Tahle funkce nic nedělá """

print(nic())
```

Procedury v Pythonu vracejí právě toto „nic“.<|MERGE_RESOLUTION|>--- conflicted
+++ resolved
@@ -8,7 +8,6 @@
 
 Dnes si ukážeme, jak psát funkce vlastní.
 
-<<<<<<< HEAD
 
 ## K čemu jsou funkce?
 
@@ -17,16 +16,6 @@
 Jako příklad uvedu nám už známý kód, který v určitém řetězci zamění znak
 na dané pozici:
 
-```
-=======
-
-## K čemu jsou funkce?
-
-Často se stává, že kód, který dělá nějakou jednoduchou věc, není úplně
-jednoduchý.
-Jako příklad uvedu nám už známý kód, který v určitém řetězci zamění znak
-na dané pozici:
-
 ```python
 zacatek = slovo[:pozice]
 konec = slovo[pozice + 1:]
@@ -40,22 +29,6 @@
 co to má dělat. Samotný složitější kód pak může ignorovat.
 
 ```python
-# Ve slově `slovo` zaměnit znak na pozici `pozice` za `novy_znak`;
-# výsledek bude v proměnné `nove_slovo`.
->>>>>>> a37376e0
-zacatek = slovo[:pozice]
-konec = slovo[pozice + 1:]
-nove_slovo = zacatek + novy_znak + konec
-```
-
-<<<<<<< HEAD
-Z takového kódu není na první pohled jasné, co přesně dělá.
-Zvlášť když kód použiješ ve složitějším programu.
-
-Dá se to vyřešit komentářem: ten, kdo bude program číst, si může přečíst
-co to má dělat. Samotný složitější kód pak může ignorovat.
-
-```
 # Ve slově `slovo` zaměnit znak na pozici `pozice` za `novy_znak`;
 # výsledek bude v proměnné `nove_slovo`.
 zacatek = slovo[:pozice]
@@ -63,15 +36,12 @@
 nove_slovo = zacatek + novy_znak + konec
 ```
 
-=======
->>>>>>> a37376e0
 Ještě lepší ale bude si vytvořit *funkci*, která tenhle složitější postup
 provede.
 Jakmile takovou funkci vytvoříš, ve složitějším programu pak můžeš místo kódu
 výše psát jen:
 
-<<<<<<< HEAD
-```
+```python
 nove_slovo = zamen(slovo, pozice, novy_znak)
 ```
 
@@ -82,25 +52,9 @@
 svůj aktuální úhel natočení nebo jak se vlastně kreslí čára.
 
 Funkce umožňuje *pojmenovat* nějaký kousek programu, který se pak dá
-použít pomocí jména bez detailních znalosti toho, jak to vevnitř funguje.
-
-
-=======
-```python
-nove_slovo = zamen(slovo, pozice, novy_znak)
-```
-
-Podobně fungují funkce, které už znáš: můžeš zavolat `print(123)`, aniž bys
-potřeboval{{a}} znát jakékoli detaily postupu, kterým se číslo převede na
-jednotlivé číslice a ty se pak vykreslí na obrazovce.
-Nebo řekneš želvě `forward(100)` a nezatěžuješ se tím, jak si želva „pamatuje“
-svůj aktuální úhel natočení nebo jak se vlastně kreslí čára.
-
-Funkce umožňuje *pojmenovat* nějaký kousek programu, který se pak dá
 použít pomocí jména bez detailních znalostí toho, jak to vevnitř funguje.
 
 
->>>>>>> a37376e0
 ## Definice funkce
 
 Protože už znáš `if` a `for`, které mají jednořádkovou hlavičku a odsazené tělo
@@ -108,11 +62,7 @@
 
 ```python
 def zamen(slovo, pozice, novy_znak):
-<<<<<<< HEAD
-    "V daném slově zamění znak na dané pozici za daný nový znak"
-=======
     """V daném slově zamění znak na dané pozici za daný nový znak."""
->>>>>>> a37376e0
     zacatek = slovo[:pozice]
     konec = slovo[pozice + 1:]
     nove_slovo = zacatek + novy_znak + konec
@@ -129,7 +79,11 @@
 
 Potom následuje odsazené *tělo funkce* – příkazy, které funkce provádí.
 
-<<<<<<< HEAD
+Tělo může začít *dokumentačním řetězcem* (angl. *docstring*), který popisuje
+co funkce dělá.
+To může být jakýkoli řetězec, ale tradičně se uvozuje třemi uvozovkami
+(i v případě že je jen jednořádkový).
+
 Příkazem `return` pak můžeš z funkce *vrátit* nějakou hodnotu.
 
 Při volání funkce se hodnoty, se kterými funkci
@@ -138,7 +92,7 @@
 můžeš si představit, že se provede toto:
 
 ```python
-# Nastavení proměnných podle zadaných parametrů
+# Nastavení proměnných podle zadaných argumentů
 slovo = 'kočka'
 pozice = 1
 novy_znak = 'a'
@@ -154,37 +108,6 @@
 Aby ho Python vyhodnotil, udělá celý postup výše a jako hodnotu výrazu dosadí
 návratovou hodnotu – tedy to, co následuje po `return`.
 
-=======
-Tělo může začít *dokumentačním řetězcem* (angl. *docstring*), který popisuje
-co funkce dělá.
-To může být jakýkoli řetězec, ale tradičně se uvozuje třemi uvozovkami
-(i v případě že je jen jednořádkový).
-
-Příkazem `return` pak můžeš z funkce *vrátit* nějakou hodnotu.
-
-Při volání funkce se hodnoty, se kterými funkci
-zavoláš, přiřadí jednotlivým parametrům.
-Takže když zavoláš třeba `zamen('kočka', 1, 'a')`,
-můžeš si představit, že se provede toto:
-
-```python
-# Nastavení proměnných podle zadaných argumentů
-slovo = 'kočka'
-pozice = 1
-novy_znak = 'a'
-
-# Samotné tělo funkce
-zacatek = slovo[:pozice]
-konec = slovo[pozice + 1:]
-nove_slovo = zacatek + novy_znak + konec
-return nove_slovo
-```
-
-Už víš, že volání `zamen('kočka', 1, 'a')` je výraz.
-Aby ho Python vyhodnotil, udělá celý postup výše a jako hodnotu výrazu dosadí
-návratovou hodnotu – tedy to, co následuje po `return`.
-
->>>>>>> a37376e0
 Tělo funkce může mít více příkazů – včetně podmínek, cyklů a podobně.
 Následující procedura třeba vypíše skóre daného hráče a k tomu hlášku:
 
@@ -209,7 +132,6 @@
 ```
 
 ## Cvičení
-<<<<<<< HEAD
 
 Zkus napsat funkci, která vrátí obsah obdélníka daných rozměrů.
 Příslušný vzoreček je <var>S</var> = <var>a</var>×<var>b</var>,
@@ -217,15 +139,6 @@
 
 Funkci zavolej a výsledek vypiš.
 
-=======
-
-Zkus napsat funkci, která vrátí obsah obdélníka daných rozměrů.
-Příslušný vzoreček je <var>S</var> = <var>a</var>×<var>b</var>,
-kde <var>a</var> a <var>b</var> jsou délky stran.
-
-Funkci zavolej a výsledek vypiš.
-
->>>>>>> a37376e0
 {% filter solution %}
 ```python
 def obsah_obdelnika(a, b):
@@ -235,15 +148,9 @@
 ```
 {% endfilter %}
 
-<<<<<<< HEAD
 
 ## Vracení ukončuje funkci
 
-=======
-
-## Vracení ukončuje funkci
-
->>>>>>> a37376e0
 Speciální příkaz `return`, který jde použít jenom ve funkcích, vrátí danou
 návratovou hodnotu ven z funkce a zároveň *ukončí* provádění funkce.
 
@@ -266,11 +173,7 @@
 
 ```python
 def ano_nebo_ne(otazka):
-<<<<<<< HEAD
-    "Vrátí True nebo False podle odpovědi uživatele"
-=======
      """Vrátí True nebo False podle odpovědi uživatele"""
->>>>>>> a37376e0
     while True:
         odpoved = input(otazka)
         if odpoved == 'ano':
@@ -305,11 +208,7 @@
 print('Obsah elipsy s poloosami 3 a 5 je', obsah_elipsy(3, 5), 'cm2')
 ```
 
-<<<<<<< HEAD
-Takový program se teoreticky dá napsat i s procedurou, tedy funkcí která nic
-=======
 Takový program se teoreticky dá napsat i s procedurou, tedy funkcí, která nic
->>>>>>> a37376e0
 nevrací.
 Procedura může výsledek třeba vypsat na obrazovku:
 
@@ -349,11 +248,7 @@
 člověk.
 Proto je lepší funkcím potřebné informace předávat jako argumenty
 a volání `input` (nebo čtení textového políčka či měření čidlem robota)
-<<<<<<< HEAD
-nemít ve funkci, ale vně, v kódu který funkci volá:
-=======
 nemít ve funkci, ale vně, v kódu, který funkci volá:
->>>>>>> a37376e0
 
 ```python
 from math import pi
@@ -369,15 +264,9 @@
 print('Obsah je', obsah_elipsy(x, y))
 ```
 
-<<<<<<< HEAD
-Samozřejmě existují výjimky: procedura která přímo vytváří textový výpis
-(např. tabulku) může používat `print`; funkce která načítá textové informace
-(jako `ano_nebo_ne` výše) zase `input`.
-=======
 Samozřejmě existují výjimky: procedura, která přímo vytváří textový výpis
 (např. tabulku), může používat `print`; funkce, která načítá textové informace
 (jako `ano_nebo_ne` výše), zase `input`.
->>>>>>> a37376e0
 Když ale funkce něco *počítá*, nebo když si nejsi jist{{gnd('ý', 'á')}},
 je dobré ve funkci `print` ani `input` nemít.
 
