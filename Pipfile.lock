{
    "_meta": {
        "hash": {
<<<<<<< HEAD
            "sha256": "788160bc1c435223bb3384e8e688be2cdcaace37918384946649b3620a27425c"
=======
            "sha256": "cc556a81535d92362eb0c19a2e57f18f5ade3ac20e50a08cd7e674ab2145039e"
>>>>>>> a02f3123
        },
        "pipfile-spec": 6,
        "requires": {
            "python_version": "3.6"
        },
        "sources": [
            {
                "name": "pypi",
                "url": "https://pypi.org/simple",
                "verify_ssl": true
            }
        ]
    },
    "default": {
        "ansi2html": {
            "hashes": [
                "sha256:96ae85ae7b26b7da674d87de2870ba4d1964bca733ae4614587080b6358c3ba9"
            ],
            "version": "==1.5.2"
        },
        "arca": {
            "extras": [
                "docker"
            ],
            "hashes": [
                "sha256:1d72d0b6f4ce180ebca4b0106a6d38ca5bbb1bd56da9882b45259a0f5ce33be3",
                "sha256:409ef820c1b8fb957cfaec928644ec51222ea590a208ac2c33e69988ed75b1f9"
            ],
            "version": "==0.3.1"
        },
        "arrow": {
            "hashes": [
                "sha256:5c44e897cde7ff54d7336ee2072fd32395a525d070df0e9034ea64029d4a61b5"
            ],
            "version": "==0.11.0"
<<<<<<< HEAD
        },
        "attrs": {
            "hashes": [
                "sha256:69c0dbf2ed392de1cb5ec704444b08a5ef81680a61cb899dc08127123af36a79",
                "sha256:f0b870f674851ecbfbbbd364d6b5cbdff9dcedbc7f3f5e18a6891057f21fe399"
            ],
            "version": "==19.1.0"
=======
>>>>>>> a02f3123
        },
        "attrs": {
            "hashes": [
                "sha256:69c0dbf2ed392de1cb5ec704444b08a5ef81680a61cb899dc08127123af36a79",
                "sha256:f0b870f674851ecbfbbbd364d6b5cbdff9dcedbc7f3f5e18a6891057f21fe399"
            ],
            "version": "==19.1.0"
        },
        "bleach": {
            "hashes": [
                "sha256:213336e49e102af26d9cde77dd2d0397afabc5a6bf2fed985dc35b5d1e285a16",
                "sha256:3fdf7f77adcf649c9911387df51254b813185e32b2c6619f690b593a617e19fa"
            ],
            "version": "==3.1.0"
        },
        "cached-property": {
            "hashes": [
                "sha256:3a026f1a54135677e7da5ce819b0c690f156f37976f3e30c5430740725203d7f",
                "sha256:9217a59f14a5682da7c4b8829deadbfc194ac22e9908ccf7c8820234e80a1504"
            ],
            "version": "==1.5.1"
        },
        "certifi": {
            "hashes": [
                "sha256:046832c04d4e752f37383b628bc601a7ea7211496b4638f6514d0e5b9acc4939",
                "sha256:945e3ba63a0b9f577b1395204e13c3a231f9bc0223888be653286534e5873695"
            ],
            "version": "==2019.6.16"
        },
        "chardet": {
            "hashes": [
                "sha256:84ab92ed1c4d4f16916e05906b6b75a6c0fb5db821cc65e70cbd64a3e2a5eaae",
                "sha256:fc323ffcaeaed0e0a02bf4d117757b98aed530d9ed4531e3e15460124c106691"
            ],
            "version": "==3.0.4"
        },
        "click": {
            "hashes": [
                "sha256:2335065e6395b9e67ca716de5f7526736bfa6ceead690adf616d925bdc622b13",
                "sha256:5b94b49521f6456670fdb30cd82a4eca9412788a93fa6dd6df72c94d5a8ff2d7"
            ],
            "version": "==7.0"
        },
        "cssutils": {
            "hashes": [
                "sha256:a2fcf06467553038e98fea9cfe36af2bf14063eb147a70958cfcaa8f5786acaf",
                "sha256:c74dbe19c92f5052774eadb15136263548dd013250f1ed1027988e7fef125c8d"
            ],
            "version": "==1.0.2"
        },
        "decorator": {
            "hashes": [
                "sha256:86156361c50488b84a3f148056ea716ca587df2f0de1d34750d35c21312725de",
                "sha256:f069f3a01830ca754ba5258fde2278454a0b5b79e0d7f5c13b3b97e57d4acff6"
            ],
            "version": "==4.4.0"
        },
        "defusedxml": {
            "hashes": [
                "sha256:6687150770438374ab581bb7a1b327a847dd9c5749e396102de3fad4e8a3ef93",
                "sha256:f684034d135af4c6cbb949b8a4d2ed61634515257a67299e5f940fbaa34377f5"
            ],
            "version": "==0.6.0"
        },
        "docker": {
            "hashes": [
                "sha256:0d698c3dc4df66c988de5df21a62cdc3450de2fa8523772779e5e23799c41f43",
                "sha256:f1a512a0dbc518459159d4584572ebc6de2cc8006b2e376eff02cfae7d72aff0"
            ],
            "version": "==3.2.1"
        },
        "docker-pycreds": {
            "hashes": [
                "sha256:6ce3270bcaf404cc4c3e27e4b6c70d3521deae82fb508767870fdbf772d584d4",
                "sha256:7266112468627868005106ec19cd0d722702d2b7d5912a28e19b826c3d37af49"
            ],
            "version": "==0.4.0"
        },
        "dogpile.cache": {
            "hashes": [
                "sha256:631197e78b4471bb0e93d0a86264c45736bc9ae43b4205d581dcc34fbe9b5f31"
            ],
            "version": "==0.6.5"
        },
        "elsa": {
            "hashes": [
                "sha256:2fc0ebb1ad7dfa4f9930ac9e6819b836edc4223de520f87a62423cf0f489f560",
                "sha256:7a70c216956703398cb0fc3a6b69975da4dc1fd41dc92a19944cf50fec016f75"
            ],
            "version": "==0.1.5"
        },
        "entrypoints": {
            "hashes": [
                "sha256:589f874b313739ad35be6e0cd7efde2a4e9b6fea91edcc34e58ecbb8dbe56d19",
                "sha256:c70dd71abe5a8c85e55e12c19bd91ccfeec11a6e99044204511f9ed547d48451"
            ],
            "version": "==0.3"
        },
        "flask": {
            "hashes": [
                "sha256:13f9f196f330c7c2c5d7a5cf91af894110ca0215ac051b5844701f2bfd934d52",
                "sha256:45eb5a6fd193d6cf7e0cf5d8a5b31f83d5faae0293695626f539a823e93b13f6"
            ],
<<<<<<< HEAD
            "index": "pypi",
=======
>>>>>>> a02f3123
            "version": "==1.1.1"
        },
        "frozen-flask": {
            "hashes": [
                "sha256:0a7a71334210ce84f8cbd1dc23c8b265d3e21748805c09c77d0e6fbcc4faab14",
                "sha256:83858d6ed8b9d3fa7fc9523e415e65fb86b99352798d7695f63cffbd59a56269"
            ],
            "version": "==0.15"
        },
        "ghp-import": {
            "hashes": [
                "sha256:3e924ea720e4e1f82d56753db2154bfb86067472c5830732159c3a4c4fbc75d7"
            ],
            "version": "==0.5.5"
        },
        "gitdb2": {
            "hashes": [
                "sha256:83361131a1836661a155172932a13c08bda2db3674e4caa32368aa6eb02f38c2",
                "sha256:e3a0141c5f2a3f635c7209d56c496ebe1ad35da82fe4d3ec4aaa36278d70648a"
            ],
            "version": "==2.0.5"
        },
        "gitpython": {
            "hashes": [
                "sha256:05069e26177c650b3cb945dd543a7ef7ca449f8db5b73038b465105673c1ef61",
                "sha256:c47cc31af6e88979c57a33962cbc30a7c25508d74a1b3a19ec5aa7ed64b03129"
            ],
            "version": "==2.1.9"
        },
        "ics": {
            "hashes": [
                "sha256:a9c01479e49499beb82e4ca67321275cd1509ddba5e8b8e45aef8bb6015aa295"
            ],
<<<<<<< HEAD
            "index": "pypi",
=======
>>>>>>> a02f3123
            "version": "==0.5"
        },
        "idna": {
            "hashes": [
                "sha256:c357b3f628cf53ae2c4c05627ecc484553142ca23264e593d327bcde5e9c3407",
                "sha256:ea8b7f6188e6fa117537c3df7da9fc686d485087abf6ac197f9c46432f7e4a3c"
            ],
            "version": "==2.8"
        },
<<<<<<< HEAD
        "ipython": {
            "hashes": [
                "sha256:1d3a1692921e932751bc1a1f7bb96dc38671eeefdc66ed33ee4cbc57e92a410e",
                "sha256:537cd0176ff6abd06ef3e23f2d0c4c2c8a4d9277b7451544c6cbf56d1c79a83d"
            ],
            "index": "pypi",
            "version": "==7.7.0"
        },
=======
>>>>>>> a02f3123
        "ipython-genutils": {
            "hashes": [
                "sha256:72dd37233799e619666c9f639a9da83c34013a73e8bbc79a7a6348d93c61fab8",
                "sha256:eb2e116e75ecef9d4d228fdc66af54269afa26ab4463042e33785b887c628ba8"
            ],
            "version": "==0.2.0"
        },
        "itsdangerous": {
            "hashes": [
                "sha256:321b033d07f2a4136d3ec762eac9f16a10ccd60f53c0c91af90217ace7ba1f19",
                "sha256:b12271b2047cb23eeb98c8b5622e2e5c5e9abd9784a153e9d8ef9cb4dd09d749"
            ],
            "version": "==1.1.0"
        },
<<<<<<< HEAD
        "jedi": {
            "hashes": [
                "sha256:786b6c3d80e2f06fd77162a07fed81b8baa22dde5d62896a790a331d6ac21a27",
                "sha256:ba859c74fa3c966a22f2aeebe1b74ee27e2a462f56d3f5f7ca4a59af61bfe42e"
            ],
            "version": "==0.15.1"
        },
=======
>>>>>>> a02f3123
        "jinja2": {
            "hashes": [
                "sha256:065c4f02ebe7f7cf559e49ee5a95fb800a9e4528727aec6f24402a5374c65013",
                "sha256:14dd6caf1527abb21f08f86c784eac40853ba93edb79552aa1e4b8aef1b61c7b"
            ],
<<<<<<< HEAD
            "index": "pypi",
=======
>>>>>>> a02f3123
            "version": "==2.10.1"
        },
        "jsonschema": {
            "hashes": [
                "sha256:5f9c0a719ca2ce14c5de2fd350a64fd2d13e8539db29836a86adc990bb1a068f",
                "sha256:8d4a2b7b6c2237e0199c8ea1a6d3e05bf118e289ae2b9d7ba444182a2959560d"
            ],
<<<<<<< HEAD
            "index": "pypi",
            "version": "==3.0.2"
        },
        "jupyter-client": {
            "hashes": [
                "sha256:73a809a2964afa07adcc1521537fddb58c2ffbb7e84d53dc5901cf80480465b3",
                "sha256:98e8af5edff5d24e4d31e73bc21043130ae9d955a91aa93fc0bc3b1d0f7b5880"
            ],
            "index": "pypi",
            "version": "==5.3.1"
=======
            "version": "==3.0.2"
>>>>>>> a02f3123
        },
        "jupyter-core": {
            "hashes": [
                "sha256:2c6e7c1e9f2ac45b5c2ceea5730bc9008d92fe59d0725eac57b04c0edfba24f7",
                "sha256:f4fa22d6cf25f34807c995f22d2923693575c70f02557bcbfbe59bd5ec8d8b84"
            ],
            "version": "==4.5.0"
        },
        "lxml": {
            "hashes": [
                "sha256:02ca7bf899da57084041bb0f6095333e4d239948ad3169443f454add9f4e9cb4",
                "sha256:096b82c5e0ea27ce9138bcbb205313343ee66a6e132f25c5ed67e2c8d960a1bc",
                "sha256:0a920ff98cf1aac310470c644bc23b326402d3ef667ddafecb024e1713d485f1",
                "sha256:17cae1730a782858a6e2758fd20dd0ef7567916c47757b694a06ffafdec20046",
                "sha256:17e3950add54c882e032527795c625929613adbd2ce5162b94667334458b5a36",
                "sha256:1f4f214337f6ee5825bf90a65d04d70aab05526c08191ab888cb5149501923c5",
                "sha256:2e8f77db25b0a96af679e64ff9bf9dddb27d379c9900c3272f3041c4d1327c9d",
                "sha256:4dffd405390a45ecb95ab5ab1c1b847553c18b0ef8ed01e10c1c8b1a76452916",
                "sha256:6b899931a5648862c7b88c795eddff7588fb585e81cecce20f8d9da16eff96e0",
                "sha256:726c17f3e0d7a7200718c9a890ccfeab391c9133e363a577a44717c85c71db27",
                "sha256:760c12276fee05c36f95f8040180abc7fbebb9e5011447a97cdc289b5d6ab6fc",
                "sha256:796685d3969815a633827c818863ee199440696b0961e200b011d79b9394bbe7",
                "sha256:891fe897b49abb7db470c55664b198b1095e4943b9f82b7dcab317a19116cd38",
                "sha256:a471628e20f03dcdfde00770eeaf9c77811f0c331c8805219ca7b87ac17576c5",
                "sha256:a63b4fd3e2cabdcc9d918ed280bdde3e8e9641e04f3c59a2a3109644a07b9832",
                "sha256:b0b84408d4eabc6de9dd1e1e0bc63e7731e890c0b378a62443e5741cfd0ae90a",
                "sha256:be78485e5d5f3684e875dab60f40cddace2f5b2a8f7fede412358ab3214c3a6f",
                "sha256:c27eaed872185f047bb7f7da2d21a7d8913457678c9a100a50db6da890bc28b9",
                "sha256:c81cb40bff373ab7a7446d6bbca0190bccc5be3448b47b51d729e37799bb5692",
                "sha256:d11874b3c33ee441059464711cd365b89fa1a9cf19ae75b0c189b01fbf735b84",
                "sha256:e9c028b5897901361d81a4718d1db217b716424a0283afe9d6735fe0caf70f79",
                "sha256:fe489d486cd00b739be826e8c1be188ddb74c7a1ca784d93d06fda882a6a1681"
            ],
<<<<<<< HEAD
            "index": "pypi",
=======
>>>>>>> a02f3123
            "version": "==4.4.1"
        },
        "markupsafe": {
            "hashes": [
                "sha256:00bc623926325b26bb9605ae9eae8a215691f33cae5df11ca5424f06f2d1f473",
                "sha256:09027a7803a62ca78792ad89403b1b7a73a01c8cb65909cd876f7fcebd79b161",
                "sha256:09c4b7f37d6c648cb13f9230d847adf22f8171b1ccc4d5682398e77f40309235",
                "sha256:1027c282dad077d0bae18be6794e6b6b8c91d58ed8a8d89a89d59693b9131db5",
                "sha256:24982cc2533820871eba85ba648cd53d8623687ff11cbb805be4ff7b4c971aff",
                "sha256:29872e92839765e546828bb7754a68c418d927cd064fd4708fab9fe9c8bb116b",
                "sha256:43a55c2930bbc139570ac2452adf3d70cdbb3cfe5912c71cdce1c2c6bbd9c5d1",
                "sha256:46c99d2de99945ec5cb54f23c8cd5689f6d7177305ebff350a58ce5f8de1669e",
                "sha256:500d4957e52ddc3351cabf489e79c91c17f6e0899158447047588650b5e69183",
                "sha256:535f6fc4d397c1563d08b88e485c3496cf5784e927af890fb3c3aac7f933ec66",
                "sha256:62fe6c95e3ec8a7fad637b7f3d372c15ec1caa01ab47926cfdf7a75b40e0eac1",
                "sha256:6dd73240d2af64df90aa7c4e7481e23825ea70af4b4922f8ede5b9e35f78a3b1",
                "sha256:717ba8fe3ae9cc0006d7c451f0bb265ee07739daf76355d06366154ee68d221e",
                "sha256:79855e1c5b8da654cf486b830bd42c06e8780cea587384cf6545b7d9ac013a0b",
                "sha256:7c1699dfe0cf8ff607dbdcc1e9b9af1755371f92a68f706051cc8c37d447c905",
                "sha256:88e5fcfb52ee7b911e8bb6d6aa2fd21fbecc674eadd44118a9cc3863f938e735",
                "sha256:8defac2f2ccd6805ebf65f5eeb132adcf2ab57aa11fdf4c0dd5169a004710e7d",
                "sha256:98c7086708b163d425c67c7a91bad6e466bb99d797aa64f965e9d25c12111a5e",
                "sha256:9add70b36c5666a2ed02b43b335fe19002ee5235efd4b8a89bfcf9005bebac0d",
                "sha256:9bf40443012702a1d2070043cb6291650a0841ece432556f784f004937f0f32c",
                "sha256:ade5e387d2ad0d7ebf59146cc00c8044acbd863725f887353a10df825fc8ae21",
                "sha256:b00c1de48212e4cc9603895652c5c410df699856a2853135b3967591e4beebc2",
                "sha256:b1282f8c00509d99fef04d8ba936b156d419be841854fe901d8ae224c59f0be5",
                "sha256:b2051432115498d3562c084a49bba65d97cf251f5a331c64a12ee7e04dacc51b",
                "sha256:ba59edeaa2fc6114428f1637ffff42da1e311e29382d81b339c1817d37ec93c6",
                "sha256:c8716a48d94b06bb3b2524c2b77e055fb313aeb4ea620c8dd03a105574ba704f",
                "sha256:cd5df75523866410809ca100dc9681e301e3c27567cf498077e8551b6d20e42f",
                "sha256:e249096428b3ae81b08327a63a485ad0878de3fb939049038579ac0ef61e17e7"
            ],
            "version": "==1.1.1"
        },
        "mistune": {
            "hashes": [
                "sha256:59a3429db53c50b5c6bcc8a07f8848cb00d7dc8bdb431a4ab41920d201d4756e",
                "sha256:88a1051873018da288eee8538d476dffe1262495144b33ecb586c4ab266bb8d4"
            ],
            "version": "==0.8.4"
        },
        "naucse": {
            "hashes": [
                "sha256:edc07197b2247e422acf014a8b74b0a2c1d13017e257c04e32004bfe8ae5d59a"
            ],
            "index": "pypi",
            "version": "==0.1"
        },
        "naucse-render": {
            "hashes": [
                "sha256:cc0bc86e5439e45312fe53e14e49b9209acfb777ff3cad610732c23bcdf5ffaf"
            ],
            "index": "pypi",
            "version": "==1.2"
        },
        "nbconvert": {
            "hashes": [
                "sha256:427a468ec26e7d68a529b95f578d5cbf018cb4c1f889e897681c2b6d11897695",
                "sha256:48d3c342057a2cf21e8df820d49ff27ab9f25fc72b8f15606bd47967333b2709"
            ],
<<<<<<< HEAD
            "index": "pypi",
=======
>>>>>>> a02f3123
            "version": "==5.6.0"
        },
        "nbformat": {
            "hashes": [
                "sha256:b9a0dbdbd45bb034f4f8893cafd6f652ea08c8c1674ba83f2dc55d3955743b0b",
                "sha256:f7494ef0df60766b7cabe0a3651556345a963b74dbc16bc7c18479041170d402"
            ],
            "version": "==4.4.0"
        },
        "pandocfilters": {
            "hashes": [
                "sha256:b3dd70e169bb5449e6bc6ff96aea89c5eea8c5f6ab5e207fc2f521a2cf4a0da9"
            ],
            "version": "==1.4.2"
        },
<<<<<<< HEAD
        "parso": {
            "hashes": [
                "sha256:63854233e1fadb5da97f2744b6b24346d2750b85965e7e399bec1620232797dc",
                "sha256:666b0ee4a7a1220f65d367617f2cd3ffddff3e205f3f16a0284df30e774c2a9c"
            ],
            "version": "==0.5.1"
        },
        "pexpect": {
            "hashes": [
                "sha256:2094eefdfcf37a1fdbfb9aa090862c1a4878e5c7e0e7e7088bdb511c558e5cd1",
                "sha256:9e2c1fd0e6ee3a49b28f95d4b33bc389c89b20af6a1255906e90ff1262ce62eb"
            ],
            "markers": "sys_platform != 'win32'",
            "version": "==4.7.0"
        },
        "pickleshare": {
            "hashes": [
                "sha256:87683d47965c1da65cdacaf31c8441d12b8044cdec9aca500cd78fc2c683afca",
                "sha256:9649af414d74d4df115d5d718f82acb59c9d418196b7b4290ed47a12ce62df56"
            ],
            "version": "==0.7.5"
        },
        "prompt-toolkit": {
            "hashes": [
                "sha256:11adf3389a996a6d45cc277580d0d53e8a5afd281d0c9ec71b28e6f121463780",
                "sha256:2519ad1d8038fd5fc8e770362237ad0364d16a7650fb5724af6997ed5515e3c1",
                "sha256:977c6583ae813a37dc1c2e1b715892461fcbdaa57f6fc62f33a528c4886c8f55"
            ],
            "version": "==2.0.9"
        },
        "ptyprocess": {
=======
        "pygments": {
>>>>>>> a02f3123
            "hashes": [
                "sha256:71e430bc85c88a430f000ac1d9b331d2407f681d6f6aec95e8bcfbc3df5b0127",
                "sha256:881c4c157e45f30af185c1ffe8d549d48ac9127433f2c380c24b84572ad66297"
            ],
            "version": "==2.4.2"
        },
        "pygments-pytest": {
            "hashes": [
<<<<<<< HEAD
                "sha256:71e430bc85c88a430f000ac1d9b331d2407f681d6f6aec95e8bcfbc3df5b0127",
                "sha256:881c4c157e45f30af185c1ffe8d549d48ac9127433f2c380c24b84572ad66297"
            ],
            "index": "pypi",
            "version": "==2.4.2"
=======
                "sha256:b40b23c32cfed8825b2551448b9327905343600f07ba0824ebf5be2b05c88d32",
                "sha256:fc48e2fffd6d3c047a61c1db8b88ab069983f50e733fe70a7846098eb28bc955"
            ],
            "index": "pypi",
            "version": "==1.2.0"
>>>>>>> a02f3123
        },
        "pyrsistent": {
            "hashes": [
<<<<<<< HEAD
                "sha256:b40b23c32cfed8825b2551448b9327905343600f07ba0824ebf5be2b05c88d32",
                "sha256:fc48e2fffd6d3c047a61c1db8b88ab069983f50e733fe70a7846098eb28bc955"
            ],
            "index": "pypi",
            "version": "==1.2.0"
        },
        "pyrsistent": {
            "hashes": [
                "sha256:34b47fa169d6006b32e99d4b3c4031f155e6e68ebcc107d6454852e8e0ee6533"
            ],
=======
                "sha256:34b47fa169d6006b32e99d4b3c4031f155e6e68ebcc107d6454852e8e0ee6533"
            ],
>>>>>>> a02f3123
            "version": "==0.15.4"
        },
        "python-dateutil": {
            "hashes": [
                "sha256:7e6584c74aeed623791615e26efd690f29817a27c73085b78e4bad02493df2fb",
                "sha256:c89805f6f4d64db21ed966fda138f8a5ed7a4fdbc1a8ee329ce1b74e3c74da9e"
            ],
<<<<<<< HEAD
            "index": "pypi",
=======
>>>>>>> a02f3123
            "version": "==2.8.0"
        },
        "pyyaml": {
            "hashes": [
                "sha256:0113bc0ec2ad727182326b61326afa3d1d8280ae1122493553fd6f4397f33df9",
                "sha256:01adf0b6c6f61bd11af6e10ca52b7d4057dd0be0343eb9283c878cf3af56aee4",
                "sha256:5124373960b0b3f4aa7df1707e63e9f109b5263eca5976c66e08b1c552d4eaf8",
                "sha256:5ca4f10adbddae56d824b2c09668e91219bb178a1eee1faa56af6f99f11bf696",
                "sha256:7907be34ffa3c5a32b60b95f4d95ea25361c951383a894fec31be7252b2b6f34",
                "sha256:7ec9b2a4ed5cad025c2278a1e6a19c011c80a3caaac804fd2d329e9cc2c287c9",
                "sha256:87ae4c829bb25b9fe99cf71fbb2140c448f534e24c998cc60f39ae4f94396a73",
                "sha256:9de9919becc9cc2ff03637872a440195ac4241c80536632fffeb6a1e25a74299",
                "sha256:a5a85b10e450c66b49f98846937e8cfca1db3127a9d5d1e31ca45c3d0bef4c5b",
                "sha256:b0997827b4f6a7c286c01c5f60384d218dca4ed7d9efa945c3e1aa623d5709ae",
                "sha256:b631ef96d3222e62861443cc89d6563ba3eeb816eeb96b2629345ab795e53681",
                "sha256:bf47c0607522fdbca6c9e817a6e81b08491de50f3766a7a0e6a5be7905961b41",
                "sha256:f81025eddd0327c7d4cfe9b62cf33190e1e736cc6e97502b3ec425f574b3e7a8"
            ],
<<<<<<< HEAD
            "index": "pypi",
            "version": "==5.1.2"
        },
        "pyzmq": {
            "hashes": [
                "sha256:01636e95a88d60118479041c6aaaaf5419c6485b7b1d37c9c4dd424b7b9f1121",
                "sha256:021dba0d1436516092c624359e5da51472b11ba8edffa334218912f7e8b65467",
                "sha256:0463bd941b6aead494d4035f7eebd70035293dd6caf8425993e85ad41de13fa3",
                "sha256:05fd51edd81eed798fccafdd49c936b6c166ffae7b32482e4d6d6a2e196af4e6",
                "sha256:1fadc8fbdf3d22753c36d4172169d184ee6654f8d6539e7af25029643363c490",
                "sha256:22efa0596cf245a78a99060fe5682c4cd00c58bb7614271129215c889062db80",
                "sha256:260c70b7c018905ec3659d0f04db735ac830fe27236e43b9dc0532cf7c9873ef",
                "sha256:2762c45e289732d4450406cedca35a9d4d71e449131ba2f491e0bf473e3d2ff2",
                "sha256:2fc6cada8dc53521c1189596f1898d45c5f68603194d3a6453d6db4b27f4e12e",
                "sha256:343b9710a61f2b167673bea1974e70b5dccfe64b5ed10626798f08c1f7227e72",
                "sha256:41bf96d5f554598a0632c3ec28e3026f1d6591a50f580df38eff0b8067efb9e7",
                "sha256:856b2cdf7a1e2cbb84928e1e8db0ea4018709b39804103d3a409e5584f553f57",
                "sha256:85b869abc894672de9aecdf032158ea8ad01e2f0c3b09ef60e3687fb79418096",
                "sha256:93f44739db69234c013a16990e43db1aa0af3cf5a4b8b377d028ff24515fbeb3",
                "sha256:98fa3e75ccb22c0dc99654e3dd9ff693b956861459e8c8e8734dd6247b89eb29",
                "sha256:9a22c94d2e93af8bebd4fcf5fa38830f5e3b1ff0d4424e2912b07651eb1bafb4",
                "sha256:a7d3f4b4bbb5d7866ae727763268b5c15797cbd7b63ea17f3b0ec1067da8994b",
                "sha256:b645a49376547b3816433a7e2d2a99135c8e651e50497e7ecac3bd126e4bea16",
                "sha256:cf0765822e78cf9e45451647a346d443f66792aba906bc340f4e0ac7870c169c",
                "sha256:dc398e1e047efb18bfab7a8989346c6921a847feae2cad69fedf6ca12fb99e2c",
                "sha256:dd5995ae2e80044e33b5077fb4bc2b0c1788ac6feaf15a6b87a00c14b4bdd682",
                "sha256:e03fe5e07e70f245dc9013a9d48ae8cc4b10c33a1968039c5a3b64b5d01d083d",
                "sha256:ea09a306144dff2795e48439883349819bef2c53c0ee62a3c2fae429451843bb",
                "sha256:f4e37f33da282c3c319849877e34f97f0a3acec09622ec61b7333205bdd13b52",
                "sha256:fa4bad0d1d173dee3e8ef3c3eb6b2bb6c723fc7a661eeecc1ecb2fa99860dd45"
            ],
            "version": "==18.1.0"
=======
            "version": "==5.1.2"
>>>>>>> a02f3123
        },
        "requests": {
            "hashes": [
                "sha256:11e007a8a2aa0323f5a921e9e6a2d7e4e67d9877e85773fba9ba6419025cbeb4",
                "sha256:9cf5292fcd0f598c671cfc1e0d7d1a7f13bb8085e9a590f48c010551dc6c4b31"
            ],
            "version": "==2.22.0"
        },
        "six": {
            "hashes": [
                "sha256:3350809f0555b11f552448330d0b52d5f24c91a322ea4a15ef22629740f3761c",
                "sha256:d16a0141ec1a18405cd4ce8b4613101da75da0e9a7aec5bdd4fa804d0e0eba73"
            ],
            "version": "==1.12.0"
        },
        "smmap2": {
            "hashes": [
                "sha256:0555a7bf4df71d1ef4218e4807bbf9b201f910174e6e08af2e138d4e517b4dde",
                "sha256:29a9ffa0497e7f2be94ca0ed1ca1aa3cd4cf25a1f6b4f5f87f74b46ed91d609a"
            ],
            "version": "==2.0.5"
        },
        "testpath": {
            "hashes": [
                "sha256:46c89ebb683f473ffe2aab0ed9f12581d4d078308a3cb3765d79c6b2317b0109",
                "sha256:b694b3d9288dbd81685c5d2e7140b81365d46c29f5db4bc659de5aa6b98780f8"
            ],
            "version": "==0.4.2"
        },
<<<<<<< HEAD
        "tornado": {
            "hashes": [
                "sha256:349884248c36801afa19e342a77cc4458caca694b0eda633f5878e458a44cb2c",
                "sha256:398e0d35e086ba38a0427c3b37f4337327231942e731edaa6e9fd1865bbd6f60",
                "sha256:4e73ef678b1a859f0cb29e1d895526a20ea64b5ffd510a2307b5998c7df24281",
                "sha256:559bce3d31484b665259f50cd94c5c28b961b09315ccd838f284687245f416e5",
                "sha256:abbe53a39734ef4aba061fca54e30c6b4639d3e1f59653f0da37a0003de148c7",
                "sha256:c845db36ba616912074c5b1ee897f8e0124df269468f25e4fe21fe72f6edd7a9",
                "sha256:c9399267c926a4e7c418baa5cbe91c7d1cf362d505a1ef898fde44a07c9dd8a5"
            ],
            "version": "==6.0.3"
        },
=======
>>>>>>> a02f3123
        "traitlets": {
            "hashes": [
                "sha256:9c4bd2d267b7153df9152698efb1050a5d84982d3384a37b2c1f7723ba3e7835",
                "sha256:c6cb5e6f57c5a9bdaa40fa71ce7b4af30298fbab9ece9815b5d995ab6217c7d9"
            ],
            "version": "==4.3.2"
        },
        "urllib3": {
            "hashes": [
                "sha256:b246607a25ac80bedac05c6f282e3cdaf3afb65420fd024ac94435cabe6e18d1",
                "sha256:dbe59173209418ae49d485b87d1681aefa36252ee85884c31346debd19463232"
<<<<<<< HEAD
            ],
            "version": "==1.25.3"
        },
        "wcwidth": {
            "hashes": [
                "sha256:3df37372226d6e63e1b1e1eda15c594bca98a22d33a23832a90998faa96bc65e",
                "sha256:f4ebe71925af7b40a864553f761ed559b43544f8f71746c2d756c7fe788ade7c"
=======
>>>>>>> a02f3123
            ],
            "version": "==1.25.3"
        },
        "webencodings": {
            "hashes": [
                "sha256:a0af1213f3c2226497a97e2b3aa01a7e4bee4f403f95be16fc9acd2947514a78",
                "sha256:b36a1c245f2d304965eb4e0a82848379241dc04b865afcc4aab16748587e1923"
            ],
            "version": "==0.5.1"
        },
        "websocket-client": {
            "hashes": [
                "sha256:1151d5fb3a62dc129164292e1227655e4bbc5dd5340a5165dfae61128ec50aa9",
                "sha256:1fd5520878b68b84b5748bb30e592b10d0a91529d5383f74f4964e72b297fd3a"
            ],
            "version": "==0.56.0"
        },
        "werkzeug": {
            "hashes": [
                "sha256:87ae4e5b5366da2347eb3116c0e6c681a0e939a33b2805e2c0cbd282664932c4",
                "sha256:a13b74dd3c45f758d4ebdb224be8f1ab8ef58b3c0ffc1783a8c7d9f4f50227e6"
            ],
<<<<<<< HEAD
            "index": "pypi",
            "version": "==0.15.5"
        }
    },
    "develop": {
        "atomicwrites": {
            "hashes": [
                "sha256:03472c30eb2c5d1ba9227e4c2ca66ab8287fbfbbda3888aa93dc2e28fc6811b4",
                "sha256:75a9445bac02d8d058d5e1fe689654ba5a6556a1dfd8ce6ec55a0ed79866cfa6"
            ],
            "version": "==1.3.0"
        },
        "attrs": {
            "hashes": [
                "sha256:69c0dbf2ed392de1cb5ec704444b08a5ef81680a61cb899dc08127123af36a79",
                "sha256:f0b870f674851ecbfbbbd364d6b5cbdff9dcedbc7f3f5e18a6891057f21fe399"
            ],
            "version": "==19.1.0"
        },
        "importlib-metadata": {
            "hashes": [
                "sha256:23d3d873e008a513952355379d93cbcab874c58f4f034ff657c7a87422fa64e8",
                "sha256:80d2de76188eabfbfcf27e6a37342c2827801e59c4cc14b0371c56fed43820e3"
            ],
            "markers": "python_version < '3.8'",
            "version": "==0.19"
        },
        "more-itertools": {
            "hashes": [
                "sha256:409cd48d4db7052af495b09dec721011634af3753ae1ef92d2b32f73a745f832",
                "sha256:92b8c4b06dac4f0611c0729b2f2ede52b2e1bac1ab48f089c7ddc12e26bb60c4"
            ],
            "version": "==7.2.0"
        },
        "packaging": {
            "hashes": [
                "sha256:a7ac867b97fdc07ee80a8058fe4435ccd274ecc3b0ed61d852d7d53055528cf9",
                "sha256:c491ca87294da7cc01902edbe30a5bc6c4c28172b5138ab4e4aa1b9d7bfaeafe"
            ],
            "version": "==19.1"
        },
        "pluggy": {
            "hashes": [
                "sha256:0825a152ac059776623854c1543d65a4ad408eb3d33ee114dff91e57ec6ae6fc",
                "sha256:b9817417e95936bf75d85d3f8767f7df6cdde751fc40aed3bb3074cbcb77757c"
            ],
            "version": "==0.12.0"
        },
        "py": {
            "hashes": [
                "sha256:64f65755aee5b381cea27766a3a147c3f15b9b6b9ac88676de66ba2ae36793fa",
                "sha256:dc639b046a6e2cff5bbe40194ad65936d6ba360b52b3c3fe1d08a82dd50b5e53"
            ],
            "version": "==1.8.0"
        },
        "pyparsing": {
            "hashes": [
                "sha256:6f98a7b9397e206d78cc01df10131398f1c8b8510a2f4d97d9abd82e1aacdd80",
                "sha256:d9338df12903bbf5d65a0e4e87c2161968b10d2e489652bb47001d82a9b028b4"
            ],
            "version": "==2.4.2"
        },
        "pytest": {
            "hashes": [
                "sha256:3805d095f1ea279b9870c3eeae5dddf8a81b10952c8835cd628cf1875b0ef031",
                "sha256:abc562321c2d190dd63c2faadf70b86b7af21a553b61f0df5f5e1270717dc5a3"
            ],
            "index": "pypi",
            "version": "==5.1.0"
        },
        "pytest-env": {
            "hashes": [
                "sha256:7e94956aef7f2764f3c147d216ce066bf6c42948bb9e293169b1b1c880a580c2"
            ],
            "index": "pypi",
            "version": "==0.6.2"
        },
        "pytest-mock": {
            "hashes": [
                "sha256:43ce4e9dd5074993e7c021bb1c22cbb5363e612a2b5a76bc6d956775b10758b7",
                "sha256:5bf5771b1db93beac965a7347dc81c675ec4090cb841e49d9d34637a25c30568"
            ],
            "index": "pypi",
            "version": "==1.10.4"
        },
        "six": {
            "hashes": [
                "sha256:3350809f0555b11f552448330d0b52d5f24c91a322ea4a15ef22629740f3761c",
                "sha256:d16a0141ec1a18405cd4ce8b4613101da75da0e9a7aec5bdd4fa804d0e0eba73"
            ],
            "version": "==1.12.0"
        },
        "wcwidth": {
            "hashes": [
                "sha256:3df37372226d6e63e1b1e1eda15c594bca98a22d33a23832a90998faa96bc65e",
                "sha256:f4ebe71925af7b40a864553f761ed559b43544f8f71746c2d756c7fe788ade7c"
            ],
            "version": "==0.1.7"
        },
        "zipp": {
            "hashes": [
                "sha256:4970c3758f4e89a7857a973b1e2a5d75bcdc47794442f2e2dd4fe8e0466e809a",
                "sha256:8a5712cfd3bb4248015eb3b0b3c54a5f6ee3f2425963ef2a0125b8bc40aafaec"
            ],
            "version": "==0.5.2"
        }
    }
=======
            "version": "==0.15.5"
        }
    },
    "develop": {}
>>>>>>> a02f3123
}<|MERGE_RESOLUTION|>--- conflicted
+++ resolved
@@ -1,11 +1,7 @@
 {
     "_meta": {
         "hash": {
-<<<<<<< HEAD
-            "sha256": "788160bc1c435223bb3384e8e688be2cdcaace37918384946649b3620a27425c"
-=======
-            "sha256": "cc556a81535d92362eb0c19a2e57f18f5ade3ac20e50a08cd7e674ab2145039e"
->>>>>>> a02f3123
+            "sha256": "243006944fccc8727d82cdb136ebcb9e65088bf4db82c27d8ae1858a39bec6c2"
         },
         "pipfile-spec": 6,
         "requires": {
@@ -41,7 +37,6 @@
                 "sha256:5c44e897cde7ff54d7336ee2072fd32395a525d070df0e9034ea64029d4a61b5"
             ],
             "version": "==0.11.0"
-<<<<<<< HEAD
         },
         "attrs": {
             "hashes": [
@@ -49,15 +44,6 @@
                 "sha256:f0b870f674851ecbfbbbd364d6b5cbdff9dcedbc7f3f5e18a6891057f21fe399"
             ],
             "version": "==19.1.0"
-=======
->>>>>>> a02f3123
-        },
-        "attrs": {
-            "hashes": [
-                "sha256:69c0dbf2ed392de1cb5ec704444b08a5ef81680a61cb899dc08127123af36a79",
-                "sha256:f0b870f674851ecbfbbbd364d6b5cbdff9dcedbc7f3f5e18a6891057f21fe399"
-            ],
-            "version": "==19.1.0"
         },
         "bleach": {
             "hashes": [
@@ -75,10 +61,10 @@
         },
         "certifi": {
             "hashes": [
-                "sha256:046832c04d4e752f37383b628bc601a7ea7211496b4638f6514d0e5b9acc4939",
-                "sha256:945e3ba63a0b9f577b1395204e13c3a231f9bc0223888be653286534e5873695"
-            ],
-            "version": "==2019.6.16"
+                "sha256:e4f3620cfea4f83eedc95b24abd9cd56f3c4b146dd0177e83a21b4eb49e21e50",
+                "sha256:fd7c7c74727ddcf00e9acd26bba8da604ffec95bf1c2144e67aff7a8b50e6cef"
+            ],
+            "version": "==2019.9.11"
         },
         "chardet": {
             "hashes": [
@@ -154,10 +140,6 @@
                 "sha256:13f9f196f330c7c2c5d7a5cf91af894110ca0215ac051b5844701f2bfd934d52",
                 "sha256:45eb5a6fd193d6cf7e0cf5d8a5b31f83d5faae0293695626f539a823e93b13f6"
             ],
-<<<<<<< HEAD
-            "index": "pypi",
-=======
->>>>>>> a02f3123
             "version": "==1.1.1"
         },
         "frozen-flask": {
@@ -175,10 +157,10 @@
         },
         "gitdb2": {
             "hashes": [
-                "sha256:83361131a1836661a155172932a13c08bda2db3674e4caa32368aa6eb02f38c2",
-                "sha256:e3a0141c5f2a3f635c7209d56c496ebe1ad35da82fe4d3ec4aaa36278d70648a"
-            ],
-            "version": "==2.0.5"
+                "sha256:1b6df1433567a51a4a9c1a5a0de977aa351a405cc56d7d35f3388bad1f630350",
+                "sha256:96bbb507d765a7f51eb802554a9cfe194a174582f772e0d89f4e87288c288b7b"
+            ],
+            "version": "==2.0.6"
         },
         "gitpython": {
             "hashes": [
@@ -191,10 +173,6 @@
             "hashes": [
                 "sha256:a9c01479e49499beb82e4ca67321275cd1509ddba5e8b8e45aef8bb6015aa295"
             ],
-<<<<<<< HEAD
-            "index": "pypi",
-=======
->>>>>>> a02f3123
             "version": "==0.5"
         },
         "idna": {
@@ -204,17 +182,6 @@
             ],
             "version": "==2.8"
         },
-<<<<<<< HEAD
-        "ipython": {
-            "hashes": [
-                "sha256:1d3a1692921e932751bc1a1f7bb96dc38671eeefdc66ed33ee4cbc57e92a410e",
-                "sha256:537cd0176ff6abd06ef3e23f2d0c4c2c8a4d9277b7451544c6cbf56d1c79a83d"
-            ],
-            "index": "pypi",
-            "version": "==7.7.0"
-        },
-=======
->>>>>>> a02f3123
         "ipython-genutils": {
             "hashes": [
                 "sha256:72dd37233799e619666c9f639a9da83c34013a73e8bbc79a7a6348d93c61fab8",
@@ -229,25 +196,11 @@
             ],
             "version": "==1.1.0"
         },
-<<<<<<< HEAD
-        "jedi": {
-            "hashes": [
-                "sha256:786b6c3d80e2f06fd77162a07fed81b8baa22dde5d62896a790a331d6ac21a27",
-                "sha256:ba859c74fa3c966a22f2aeebe1b74ee27e2a462f56d3f5f7ca4a59af61bfe42e"
-            ],
-            "version": "==0.15.1"
-        },
-=======
->>>>>>> a02f3123
         "jinja2": {
             "hashes": [
                 "sha256:065c4f02ebe7f7cf559e49ee5a95fb800a9e4528727aec6f24402a5374c65013",
                 "sha256:14dd6caf1527abb21f08f86c784eac40853ba93edb79552aa1e4b8aef1b61c7b"
             ],
-<<<<<<< HEAD
-            "index": "pypi",
-=======
->>>>>>> a02f3123
             "version": "==2.10.1"
         },
         "jsonschema": {
@@ -255,20 +208,7 @@
                 "sha256:5f9c0a719ca2ce14c5de2fd350a64fd2d13e8539db29836a86adc990bb1a068f",
                 "sha256:8d4a2b7b6c2237e0199c8ea1a6d3e05bf118e289ae2b9d7ba444182a2959560d"
             ],
-<<<<<<< HEAD
-            "index": "pypi",
             "version": "==3.0.2"
-        },
-        "jupyter-client": {
-            "hashes": [
-                "sha256:73a809a2964afa07adcc1521537fddb58c2ffbb7e84d53dc5901cf80480465b3",
-                "sha256:98e8af5edff5d24e4d31e73bc21043130ae9d955a91aa93fc0bc3b1d0f7b5880"
-            ],
-            "index": "pypi",
-            "version": "==5.3.1"
-=======
-            "version": "==3.0.2"
->>>>>>> a02f3123
         },
         "jupyter-core": {
             "hashes": [
@@ -302,10 +242,6 @@
                 "sha256:e9c028b5897901361d81a4718d1db217b716424a0283afe9d6735fe0caf70f79",
                 "sha256:fe489d486cd00b739be826e8c1be188ddb74c7a1ca784d93d06fda882a6a1681"
             ],
-<<<<<<< HEAD
-            "index": "pypi",
-=======
->>>>>>> a02f3123
             "version": "==4.4.1"
         },
         "markupsafe": {
@@ -367,10 +303,6 @@
                 "sha256:427a468ec26e7d68a529b95f578d5cbf018cb4c1f889e897681c2b6d11897695",
                 "sha256:48d3c342057a2cf21e8df820d49ff27ab9f25fc72b8f15606bd47967333b2709"
             ],
-<<<<<<< HEAD
-            "index": "pypi",
-=======
->>>>>>> a02f3123
             "version": "==5.6.0"
         },
         "nbformat": {
@@ -386,41 +318,7 @@
             ],
             "version": "==1.4.2"
         },
-<<<<<<< HEAD
-        "parso": {
-            "hashes": [
-                "sha256:63854233e1fadb5da97f2744b6b24346d2750b85965e7e399bec1620232797dc",
-                "sha256:666b0ee4a7a1220f65d367617f2cd3ffddff3e205f3f16a0284df30e774c2a9c"
-            ],
-            "version": "==0.5.1"
-        },
-        "pexpect": {
-            "hashes": [
-                "sha256:2094eefdfcf37a1fdbfb9aa090862c1a4878e5c7e0e7e7088bdb511c558e5cd1",
-                "sha256:9e2c1fd0e6ee3a49b28f95d4b33bc389c89b20af6a1255906e90ff1262ce62eb"
-            ],
-            "markers": "sys_platform != 'win32'",
-            "version": "==4.7.0"
-        },
-        "pickleshare": {
-            "hashes": [
-                "sha256:87683d47965c1da65cdacaf31c8441d12b8044cdec9aca500cd78fc2c683afca",
-                "sha256:9649af414d74d4df115d5d718f82acb59c9d418196b7b4290ed47a12ce62df56"
-            ],
-            "version": "==0.7.5"
-        },
-        "prompt-toolkit": {
-            "hashes": [
-                "sha256:11adf3389a996a6d45cc277580d0d53e8a5afd281d0c9ec71b28e6f121463780",
-                "sha256:2519ad1d8038fd5fc8e770362237ad0364d16a7650fb5724af6997ed5515e3c1",
-                "sha256:977c6583ae813a37dc1c2e1b715892461fcbdaa57f6fc62f33a528c4886c8f55"
-            ],
-            "version": "==2.0.9"
-        },
-        "ptyprocess": {
-=======
         "pygments": {
->>>>>>> a02f3123
             "hashes": [
                 "sha256:71e430bc85c88a430f000ac1d9b331d2407f681d6f6aec95e8bcfbc3df5b0127",
                 "sha256:881c4c157e45f30af185c1ffe8d549d48ac9127433f2c380c24b84572ad66297"
@@ -429,37 +327,16 @@
         },
         "pygments-pytest": {
             "hashes": [
-<<<<<<< HEAD
-                "sha256:71e430bc85c88a430f000ac1d9b331d2407f681d6f6aec95e8bcfbc3df5b0127",
-                "sha256:881c4c157e45f30af185c1ffe8d549d48ac9127433f2c380c24b84572ad66297"
+                "sha256:93701bab6391965b99622f2478bef5ba6cedaf75c9864f8aaaff4435967b40e9",
+                "sha256:bfc26a2453781e588286fc8f65815e1d43e7e3189378dae17968e55087866394"
             ],
             "index": "pypi",
-            "version": "==2.4.2"
-=======
-                "sha256:b40b23c32cfed8825b2551448b9327905343600f07ba0824ebf5be2b05c88d32",
-                "sha256:fc48e2fffd6d3c047a61c1db8b88ab069983f50e733fe70a7846098eb28bc955"
-            ],
-            "index": "pypi",
-            "version": "==1.2.0"
->>>>>>> a02f3123
+            "version": "==1.3.0"
         },
         "pyrsistent": {
             "hashes": [
-<<<<<<< HEAD
-                "sha256:b40b23c32cfed8825b2551448b9327905343600f07ba0824ebf5be2b05c88d32",
-                "sha256:fc48e2fffd6d3c047a61c1db8b88ab069983f50e733fe70a7846098eb28bc955"
-            ],
-            "index": "pypi",
-            "version": "==1.2.0"
-        },
-        "pyrsistent": {
-            "hashes": [
                 "sha256:34b47fa169d6006b32e99d4b3c4031f155e6e68ebcc107d6454852e8e0ee6533"
             ],
-=======
-                "sha256:34b47fa169d6006b32e99d4b3c4031f155e6e68ebcc107d6454852e8e0ee6533"
-            ],
->>>>>>> a02f3123
             "version": "==0.15.4"
         },
         "python-dateutil": {
@@ -467,10 +344,6 @@
                 "sha256:7e6584c74aeed623791615e26efd690f29817a27c73085b78e4bad02493df2fb",
                 "sha256:c89805f6f4d64db21ed966fda138f8a5ed7a4fdbc1a8ee329ce1b74e3c74da9e"
             ],
-<<<<<<< HEAD
-            "index": "pypi",
-=======
->>>>>>> a02f3123
             "version": "==2.8.0"
         },
         "pyyaml": {
@@ -489,42 +362,7 @@
                 "sha256:bf47c0607522fdbca6c9e817a6e81b08491de50f3766a7a0e6a5be7905961b41",
                 "sha256:f81025eddd0327c7d4cfe9b62cf33190e1e736cc6e97502b3ec425f574b3e7a8"
             ],
-<<<<<<< HEAD
-            "index": "pypi",
             "version": "==5.1.2"
-        },
-        "pyzmq": {
-            "hashes": [
-                "sha256:01636e95a88d60118479041c6aaaaf5419c6485b7b1d37c9c4dd424b7b9f1121",
-                "sha256:021dba0d1436516092c624359e5da51472b11ba8edffa334218912f7e8b65467",
-                "sha256:0463bd941b6aead494d4035f7eebd70035293dd6caf8425993e85ad41de13fa3",
-                "sha256:05fd51edd81eed798fccafdd49c936b6c166ffae7b32482e4d6d6a2e196af4e6",
-                "sha256:1fadc8fbdf3d22753c36d4172169d184ee6654f8d6539e7af25029643363c490",
-                "sha256:22efa0596cf245a78a99060fe5682c4cd00c58bb7614271129215c889062db80",
-                "sha256:260c70b7c018905ec3659d0f04db735ac830fe27236e43b9dc0532cf7c9873ef",
-                "sha256:2762c45e289732d4450406cedca35a9d4d71e449131ba2f491e0bf473e3d2ff2",
-                "sha256:2fc6cada8dc53521c1189596f1898d45c5f68603194d3a6453d6db4b27f4e12e",
-                "sha256:343b9710a61f2b167673bea1974e70b5dccfe64b5ed10626798f08c1f7227e72",
-                "sha256:41bf96d5f554598a0632c3ec28e3026f1d6591a50f580df38eff0b8067efb9e7",
-                "sha256:856b2cdf7a1e2cbb84928e1e8db0ea4018709b39804103d3a409e5584f553f57",
-                "sha256:85b869abc894672de9aecdf032158ea8ad01e2f0c3b09ef60e3687fb79418096",
-                "sha256:93f44739db69234c013a16990e43db1aa0af3cf5a4b8b377d028ff24515fbeb3",
-                "sha256:98fa3e75ccb22c0dc99654e3dd9ff693b956861459e8c8e8734dd6247b89eb29",
-                "sha256:9a22c94d2e93af8bebd4fcf5fa38830f5e3b1ff0d4424e2912b07651eb1bafb4",
-                "sha256:a7d3f4b4bbb5d7866ae727763268b5c15797cbd7b63ea17f3b0ec1067da8994b",
-                "sha256:b645a49376547b3816433a7e2d2a99135c8e651e50497e7ecac3bd126e4bea16",
-                "sha256:cf0765822e78cf9e45451647a346d443f66792aba906bc340f4e0ac7870c169c",
-                "sha256:dc398e1e047efb18bfab7a8989346c6921a847feae2cad69fedf6ca12fb99e2c",
-                "sha256:dd5995ae2e80044e33b5077fb4bc2b0c1788ac6feaf15a6b87a00c14b4bdd682",
-                "sha256:e03fe5e07e70f245dc9013a9d48ae8cc4b10c33a1968039c5a3b64b5d01d083d",
-                "sha256:ea09a306144dff2795e48439883349819bef2c53c0ee62a3c2fae429451843bb",
-                "sha256:f4e37f33da282c3c319849877e34f97f0a3acec09622ec61b7333205bdd13b52",
-                "sha256:fa4bad0d1d173dee3e8ef3c3eb6b2bb6c723fc7a661eeecc1ecb2fa99860dd45"
-            ],
-            "version": "==18.1.0"
-=======
-            "version": "==5.1.2"
->>>>>>> a02f3123
         },
         "requests": {
             "hashes": [
@@ -554,21 +392,6 @@
             ],
             "version": "==0.4.2"
         },
-<<<<<<< HEAD
-        "tornado": {
-            "hashes": [
-                "sha256:349884248c36801afa19e342a77cc4458caca694b0eda633f5878e458a44cb2c",
-                "sha256:398e0d35e086ba38a0427c3b37f4337327231942e731edaa6e9fd1865bbd6f60",
-                "sha256:4e73ef678b1a859f0cb29e1d895526a20ea64b5ffd510a2307b5998c7df24281",
-                "sha256:559bce3d31484b665259f50cd94c5c28b961b09315ccd838f284687245f416e5",
-                "sha256:abbe53a39734ef4aba061fca54e30c6b4639d3e1f59653f0da37a0003de148c7",
-                "sha256:c845db36ba616912074c5b1ee897f8e0124df269468f25e4fe21fe72f6edd7a9",
-                "sha256:c9399267c926a4e7c418baa5cbe91c7d1cf362d505a1ef898fde44a07c9dd8a5"
-            ],
-            "version": "==6.0.3"
-        },
-=======
->>>>>>> a02f3123
         "traitlets": {
             "hashes": [
                 "sha256:9c4bd2d267b7153df9152698efb1050a5d84982d3384a37b2c1f7723ba3e7835",
@@ -578,20 +401,10 @@
         },
         "urllib3": {
             "hashes": [
-                "sha256:b246607a25ac80bedac05c6f282e3cdaf3afb65420fd024ac94435cabe6e18d1",
-                "sha256:dbe59173209418ae49d485b87d1681aefa36252ee85884c31346debd19463232"
-<<<<<<< HEAD
-            ],
-            "version": "==1.25.3"
-        },
-        "wcwidth": {
-            "hashes": [
-                "sha256:3df37372226d6e63e1b1e1eda15c594bca98a22d33a23832a90998faa96bc65e",
-                "sha256:f4ebe71925af7b40a864553f761ed559b43544f8f71746c2d756c7fe788ade7c"
-=======
->>>>>>> a02f3123
-            ],
-            "version": "==1.25.3"
+                "sha256:3de946ffbed6e6746608990594d08faac602528ac7015ac28d33cee6a45b7398",
+                "sha256:9a107b99a5393caf59c7aa3c1249c16e6879447533d0887f4336dde834c7be86"
+            ],
+            "version": "==1.25.6"
         },
         "webencodings": {
             "hashes": [
@@ -609,121 +422,11 @@
         },
         "werkzeug": {
             "hashes": [
-                "sha256:87ae4e5b5366da2347eb3116c0e6c681a0e939a33b2805e2c0cbd282664932c4",
-                "sha256:a13b74dd3c45f758d4ebdb224be8f1ab8ef58b3c0ffc1783a8c7d9f4f50227e6"
-            ],
-<<<<<<< HEAD
-            "index": "pypi",
-            "version": "==0.15.5"
-        }
-    },
-    "develop": {
-        "atomicwrites": {
-            "hashes": [
-                "sha256:03472c30eb2c5d1ba9227e4c2ca66ab8287fbfbbda3888aa93dc2e28fc6811b4",
-                "sha256:75a9445bac02d8d058d5e1fe689654ba5a6556a1dfd8ce6ec55a0ed79866cfa6"
-            ],
-            "version": "==1.3.0"
-        },
-        "attrs": {
-            "hashes": [
-                "sha256:69c0dbf2ed392de1cb5ec704444b08a5ef81680a61cb899dc08127123af36a79",
-                "sha256:f0b870f674851ecbfbbbd364d6b5cbdff9dcedbc7f3f5e18a6891057f21fe399"
-            ],
-            "version": "==19.1.0"
-        },
-        "importlib-metadata": {
-            "hashes": [
-                "sha256:23d3d873e008a513952355379d93cbcab874c58f4f034ff657c7a87422fa64e8",
-                "sha256:80d2de76188eabfbfcf27e6a37342c2827801e59c4cc14b0371c56fed43820e3"
-            ],
-            "markers": "python_version < '3.8'",
-            "version": "==0.19"
-        },
-        "more-itertools": {
-            "hashes": [
-                "sha256:409cd48d4db7052af495b09dec721011634af3753ae1ef92d2b32f73a745f832",
-                "sha256:92b8c4b06dac4f0611c0729b2f2ede52b2e1bac1ab48f089c7ddc12e26bb60c4"
-            ],
-            "version": "==7.2.0"
-        },
-        "packaging": {
-            "hashes": [
-                "sha256:a7ac867b97fdc07ee80a8058fe4435ccd274ecc3b0ed61d852d7d53055528cf9",
-                "sha256:c491ca87294da7cc01902edbe30a5bc6c4c28172b5138ab4e4aa1b9d7bfaeafe"
-            ],
-            "version": "==19.1"
-        },
-        "pluggy": {
-            "hashes": [
-                "sha256:0825a152ac059776623854c1543d65a4ad408eb3d33ee114dff91e57ec6ae6fc",
-                "sha256:b9817417e95936bf75d85d3f8767f7df6cdde751fc40aed3bb3074cbcb77757c"
-            ],
-            "version": "==0.12.0"
-        },
-        "py": {
-            "hashes": [
-                "sha256:64f65755aee5b381cea27766a3a147c3f15b9b6b9ac88676de66ba2ae36793fa",
-                "sha256:dc639b046a6e2cff5bbe40194ad65936d6ba360b52b3c3fe1d08a82dd50b5e53"
-            ],
-            "version": "==1.8.0"
-        },
-        "pyparsing": {
-            "hashes": [
-                "sha256:6f98a7b9397e206d78cc01df10131398f1c8b8510a2f4d97d9abd82e1aacdd80",
-                "sha256:d9338df12903bbf5d65a0e4e87c2161968b10d2e489652bb47001d82a9b028b4"
-            ],
-            "version": "==2.4.2"
-        },
-        "pytest": {
-            "hashes": [
-                "sha256:3805d095f1ea279b9870c3eeae5dddf8a81b10952c8835cd628cf1875b0ef031",
-                "sha256:abc562321c2d190dd63c2faadf70b86b7af21a553b61f0df5f5e1270717dc5a3"
-            ],
-            "index": "pypi",
-            "version": "==5.1.0"
-        },
-        "pytest-env": {
-            "hashes": [
-                "sha256:7e94956aef7f2764f3c147d216ce066bf6c42948bb9e293169b1b1c880a580c2"
-            ],
-            "index": "pypi",
-            "version": "==0.6.2"
-        },
-        "pytest-mock": {
-            "hashes": [
-                "sha256:43ce4e9dd5074993e7c021bb1c22cbb5363e612a2b5a76bc6d956775b10758b7",
-                "sha256:5bf5771b1db93beac965a7347dc81c675ec4090cb841e49d9d34637a25c30568"
-            ],
-            "index": "pypi",
-            "version": "==1.10.4"
-        },
-        "six": {
-            "hashes": [
-                "sha256:3350809f0555b11f552448330d0b52d5f24c91a322ea4a15ef22629740f3761c",
-                "sha256:d16a0141ec1a18405cd4ce8b4613101da75da0e9a7aec5bdd4fa804d0e0eba73"
-            ],
-            "version": "==1.12.0"
-        },
-        "wcwidth": {
-            "hashes": [
-                "sha256:3df37372226d6e63e1b1e1eda15c594bca98a22d33a23832a90998faa96bc65e",
-                "sha256:f4ebe71925af7b40a864553f761ed559b43544f8f71746c2d756c7fe788ade7c"
-            ],
-            "version": "==0.1.7"
-        },
-        "zipp": {
-            "hashes": [
-                "sha256:4970c3758f4e89a7857a973b1e2a5d75bcdc47794442f2e2dd4fe8e0466e809a",
-                "sha256:8a5712cfd3bb4248015eb3b0b3c54a5f6ee3f2425963ef2a0125b8bc40aafaec"
-            ],
-            "version": "==0.5.2"
-        }
-    }
-=======
-            "version": "==0.15.5"
+                "sha256:7280924747b5733b246fe23972186c6b348f9ae29724135a6dfc1e53cea433e7",
+                "sha256:e5f4a1f98b52b18a93da705a7458e55afb26f32bff83ff5d19189f92462d65c4"
+            ],
+            "version": "==0.16.0"
         }
     },
     "develop": {}
->>>>>>> a02f3123
 }