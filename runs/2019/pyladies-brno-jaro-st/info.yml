--- conflicted
+++ resolved
@@ -1,9 +1,5 @@
 title: Začátečnický kurz PyLadies
-<<<<<<< HEAD
 subtitle: Brno - jaro 2019 - středa
-=======
-subtitle: Brno - podzim 2019 - středa
->>>>>>> 754966f9
 time: 18:00–20:00
 default_time:
   start: '18:00'
