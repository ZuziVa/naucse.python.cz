--- conflicted
+++ resolved
@@ -1,7 +1,7 @@
 {
     "_meta": {
         "hash": {
-            "sha256": "20baeb380217baf930e82114df15dba7b3cae04354451f6d19493669103820fc"
+            "sha256": "3f26acd9cabc637d3021619621b28dfeffee3059675f3e2c68389a0a41e2efd2"
         },
         "pipfile-spec": 6,
         "requires": {
@@ -38,14 +38,6 @@
             ],
             "version": "==0.4.2"
         },
-        "attrs": {
-            "hashes": [
-                "sha256:10cbf6e27dbce8c30807caf056c8eb50917e0eaafe86347671b57254006c3e69",
-                "sha256:ca4be454458f9dec299268d472aaa5a11f67a4ff70093396e1ceae9c76cf4bbb"
-            ],
-            "index": "pypi",
-            "version": "==18.2.0"
-        },
         "backcall": {
             "hashes": [
                 "sha256:38ecd85be2c1e78f77fd91700c76e14667dc21e2713b63876c0eb901196e01e4",
@@ -250,7 +242,6 @@
                 "sha256:000e68abd33c972a5248544925a0cae7d1125f9bf6c58280d37546b946769a08",
                 "sha256:6ff5f3180870836cae40f06fa10419f557208175f13ad7bc26caa77beb1f6e02"
             ],
-            "index": "pypi",
             "version": "==2.6.0"
         },
         "jupyter-client": {
@@ -404,27 +395,8 @@
         },
         "requests": {
             "hashes": [
-<<<<<<< HEAD
-                "sha256:63b52e3c866428a224f97cab011de738c36aec0185aa91cfacd418b5d58911d1",
-                "sha256:ec22d826a36ed72a7358ff3fe56cbd4ba69dd7a6718ffd450ff0e9df7a47ce6a"
-            ],
-            "version": "==2.19.1"
-        },
-        "rfc3987": {
-            "hashes": [
-                "sha256:10702b1e51e5658843460b189b185c0366d2cf4cff716f13111b0ea9fd2dce53",
-                "sha256:d3c4d257a560d544e9826b38bc81db676890c79ab9d7ac92b39c7a253d5ca733"
-            ],
-            "index": "pypi",
-            "version": "==1.3.8"
-        },
-        "simplegeneric": {
-            "hashes": [
-                "sha256:dc972e06094b9af5b855b3df4a646395e43d1c9d0d39ed345b7393560d0b9173"
-=======
                 "sha256:99dcfdaaeb17caf6e526f32b6a7b780461512ab3f1d992187801694cba42770c",
                 "sha256:a84b8c9ab6239b578f22d1c21d51b696dcfe004032bb80ea832398d6909d7279"
->>>>>>> 7aacf025
             ],
             "markers": "python_version != '3.1.*' and python_version != '3.3.*' and python_version < '4' and python_version != '3.2.*' and python_version >= '2.7' and python_version != '3.0.*'",
             "version": "==2.20.0"
@@ -495,17 +467,10 @@
         },
         "websocket-client": {
             "hashes": [
-<<<<<<< HEAD
-                "sha256:03763384c530b331ec3822d0b52ffdc28c3aeb8a900ac8c98b2ceea3128a7b4e",
-                "sha256:3c9924675eaf0b27ae22feeeab4741bb4149b94820bd3a143eeaf8b62f64d821"
-            ],
-            "version": "==0.52.0"
-=======
                 "sha256:c42b71b68f9ef151433d6dcc6a7cb98ac72d2ad1e3a74981ca22bc5d9134f166",
                 "sha256:f5889b1d0a994258cfcbc8f2dc3e457f6fc7b32a8d74873033d12e4eab4bdf63"
             ],
             "version": "==0.53.0"
->>>>>>> 7aacf025
         },
         "werkzeug": {
             "hashes": [
@@ -529,10 +494,6 @@
                 "sha256:10cbf6e27dbce8c30807caf056c8eb50917e0eaafe86347671b57254006c3e69",
                 "sha256:ca4be454458f9dec299268d472aaa5a11f67a4ff70093396e1ceae9c76cf4bbb"
             ],
-<<<<<<< HEAD
-            "index": "pypi",
-=======
->>>>>>> 7aacf025
             "version": "==18.2.0"
         },
         "more-itertools": {
