# Git

Další program, který budeme později potřebovat,
nám později umožní (mimojiné) spolupracovat
na vznikajících programech s ostatními.
Jmenuje se Git.
Pojďme si ho nainstalovat a nastavit.

Instalace je různá pro různé operační systémy, vyber ten svůj.


## Linux

Instalaci na Linux zvládneme jedním příkazem:

**Fedora, RHEL**:

```console
$ sudo dnf install git gitk git-gui nano
```

**Ubuntu, Debian**:

```console
$ sudo apt-get install git gitk git-gui nano
```

U jiných Linuxů předpokládám, že instalovat umíš; nainstaluj si *git*,
*gitk*, *git gui* a *nano*.

Jestli máš nainstalováno, ještě nastav Gitu editor.
Pokud nemáš rád{{a}} Vim (nebo nevíš co to je),
zadej tento příkaz:

```console
$ git config --global core.editor nano
```

Dál pokračuj obecným [nastavením](#config) níže.


## Windows

Jdi na stránku [git-scm.org](https://git-scm.org), stáhni si
Git a nainstaluj si ho.

<<<<<<< HEAD
* Git from the command line and also from 3rd-party software
* Checkout Windows-style, commit Unix-style line endings
=======
Při instalaci se ujisti, že jsou vybrány tyto volby:

* Adjusting your PATH enviroment: Git from the command line and also from 3rd-party software
* Configuring the line ending conversions: Checkout Windows-style, commit Unix-style line endings
>>>>>>> 2a87bc4c

Ostatní možnosti neměň.

Potom Gitu nastav editor.
Máš-li otevřenou příkazovou řádku, zavři ji a otevři novou.
(Instalace mění systémové nastavení, které se musí načíst znovu.)
V nové příkazové řádce zadej:

```console
> git config --global core.editor notepad
> git config --global format.commitMessageColumns 80
> git config --global gui.encoding utf-8
```

A teď pokračuj v sekci [Nastavení](#config) níže – macOS přeskoč.


## macOS

Spusť v příkazové řádce `git`.
Je-li už nainstalovaný, dozvíš se, jak ho používat
(výpis začíná `usage`).
Jinak ho nainstaluj pomocí Homebrew:

```console
$ brew install git
```

Nainstalovanému Gitu je ještě potřeba nastavit editor (zadej `nano`,
i když sis v rámci instalace editoru nainstaloval{{a}} např. Atom).
Dělá se to tímto příkazem:

```console
$ git config --global core.editor nano
```

Dál pokračuj obecným nastavením:


{{ anchor('config') }}
## Nastavení

Na projektu, který bude uložen v Gitu, může
spolupracovat více lidí.
Aby šlo dohledat, kdo udělal kterou změnu, je Gitu
potřeba říct jméno a e-mail.
Do příkazové řádky zadej následující příkazy, změň v nich ale
jméno a adresu:

```console
$ git config --global user.name "Adéla Novotná"
$ git config --global user.email adela.novotna@example.cz
```

Můžeš samozřejmě použít i přezdívku, nebo dokonce
falešný e-mail, ale v takovém případě bude složitější se
zapojit do týmových projektů.
Každopádně, jméno i e-mail jdou kdykoli změnit
tím, že konfigurační příkazy zadáš znovu.

> [note]
> Pokud se bojíš spamu, neboj: nezačneš ho dostávat víc
> než při normálním používání e-mailu.
> Adresa se zobrazí jen lidem, kteří si stáhnou projekt,
> do kterého jsi přispíval{{a}}.
> Spammeři se většinou zaměřují na méně technicky zdatné
> lidi, než jsou uživatelé Gitu. :)

Dále si můžeš nastavit barevné výpisy – pokud si tedy
(jako někteří autoři Gitu) nemyslíš, že příkazová
řádka má být černobílá:

```console
$ git config --global color.ui true
```

> [note]
> Spuštění `git config` nevypíše žádnou hlášku, že se operace povedla.
> To je normální; stejně se chová spousta dalších příkazů, např. `cd`.
>
> Aktuální konfiguraci gitu si můžeš zkontrolovat příkazem:
>
> ```console
> $ git config --global --list
> user.name=Adéla Novotná
> user.email=adela.novotna@example.cz
> ```

A to je vše! Git máš nainstalovaný. Gratuluji!<|MERGE_RESOLUTION|>--- conflicted
+++ resolved
@@ -44,15 +44,10 @@
 Jdi na stránku [git-scm.org](https://git-scm.org), stáhni si
 Git a nainstaluj si ho.
 
-<<<<<<< HEAD
-* Git from the command line and also from 3rd-party software
-* Checkout Windows-style, commit Unix-style line endings
-=======
 Při instalaci se ujisti, že jsou vybrány tyto volby:
 
 * Adjusting your PATH enviroment: Git from the command line and also from 3rd-party software
 * Configuring the line ending conversions: Checkout Windows-style, commit Unix-style line endings
->>>>>>> 2a87bc4c
 
 Ostatní možnosti neměň.
 
