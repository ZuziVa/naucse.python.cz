# Výjimky

Pojďme si prohloubit znalosti o chybách, neboli odborně o *výjimkách*
(angl. *exceptions*).

Vezmi následující funkci:

```python
def nacti_cislo():
    odpoved = input('Zadej číslo: ')
    return int(odpoved)
```

Když uživatel nezadá číslice, ale třeba text `cokolada`,
<<<<<<< HEAD
nastene výjimka jménem `ValueError` (chyba hodnoty) a Python vypíše
=======
nastane výjimka jménem `ValueError` (chyba hodnoty) a Python vypíše
>>>>>>> 29f101ad
odpovídající chybovou hlášku.

```pycon
Traceback (most recent call last):
  File "ukazka.py", line 3, in nacti_cislo
    cislo = int(odpoved)
ValueError: invalid literal for int() with base 10: 'cokolada'
```

Program volá funkci `int()` pro něco, co nedává smysl jako číslo.
Co s tím má chudák funkce `int` dělat?
Není žádná rozumná hodnota, kterou by mohla vrátit.
Převádění tohoto textu na celé číslo nedává smysl.

Až funkce `nacti_cislo` nejlíp „ví“, co se má stát, když uživatel nezadá
číslice.
Stačí se uživatele zeptat znovu!
<<<<<<< HEAD
Kdybychom měli funkci, která zjistí jestli jsou v řetězci jen číslice,
=======
Kdybys měl{{a}} funkci, která zjistí jestli jsou v řetězci jen číslice,
>>>>>>> 29f101ad
mohlo by to fungovat nějak takhle:

```python
def nacti_cislo():
    while True:
        odpoved = input('Zadej číslo: ')
        if obsahuje_jen_cislice(odpoved):
            return int(odpoved)  # máme výsledek, funkce končí
        else:
            print('To nebylo číslo!')
            # ... a zeptáme se znovu -- cyklus `while` pokračuje
```

Kde ale vzít funkci `obsahuje_jen_cislice`?
<<<<<<< HEAD
Nechceme ji psát znovu – funkce `int` sama nejlíp pozná, co se dá převést na
číslo a co ne.
A dokonce nám to dá vědět – chybou, kterou můžeme *zachytit*.
=======
Nemá smysl ji psát znovu – funkce `int` sama nejlíp pozná, co se dá převést na
číslo a co ne.
A dokonce nám to dá vědět – chybou, kterou můžeš *zachytit*.
>>>>>>> 29f101ad

> [note]
> Ono „obsahuje_jen_cislice“ v Pythonu existuje. Dokonce několikrát.
> Místo řešení problému to ale spíš ilustruje, v čem problém spočívá:
> * Řetězcová metoda `isnumeric` vrací `True` pokud řetězec obsahuje číslice:
<<<<<<< HEAD
>   `'123'.isnumeric()` je pravda; ``'abc'.isnumeric()` nepravda.
=======
>   `'123'.isnumeric()` je pravda; `'abc'.isnumeric()` nepravda.
>>>>>>> 29f101ad
>   Problém je, že funkci `int` potřebuje jeden konkrétní druh číslic:
>   pro řetězce jako `'½'` nebo `'௩三๓໓`' (trojka v tamilském, japonském,
>   thajském nebo laoském písmu) platí `isnumeric`, ale `int` si na nich
>   vyláme zuby stejně jako na `'abc'`.
> * Řetězcová metoda `isdecimal` vrací `True` pokud řetězec obsahuje arabské
>   číslice 0-9. To už je lepší, ale stejně to úplně nesedí: `int` si poradí
<<<<<<< HEAD
>   s mezerou na začátku, např. s `' 3'`. Funkce `isnumeric` takový řetězec
>   odmítne.
>
> Chceš-li se zeptat jestli funkce `int` umí daný řetězec převést na číslo,
> nejlepší způsob jak to udělat je použít funkci `int`.
=======
>   s mezerou na začátku, např. s `' 3'`, ale funkce `isdecimal` takový řetězec
>   odmítne.
>
> Chceš-li zjistit jestli funkce `int` umí daný řetězec převést na číslo,
> nejlepší je použít přímo funkci `int`.
>>>>>>> 29f101ad


## Ošetření chyby

Pro zachycení chyby má Python příkaz `try`/`except`.

```python
def nacti_cislo():
    while True:
        odpoved = input('Zadej číslo: ')
        try:
            return int(odpoved)
        except ValueError:
            print('To nebylo číslo!')
```

Jak to funguje?
Příkazy v bloku uvozeném příkazem `try` se normálně provádějí, ale když
<<<<<<< HEAD
nastane uvedená výjimka, Python přeskočí zbytek bloky `try` a provede všechno 
=======
nastane uvedená výjimka, Python přeskočí zbytek bloku `try` a provede všechno 
>>>>>>> 29f101ad
v bloku `except`.
Pokud výjimka nenastala, přeskočí se celý blok `except`.


## Druhy chyb

A co je to `ValueError`? To je typ chyby.
Podobných typů je spousta.
Všechny jsou popsané [v dokumentaci](https://docs.python.org/3/library/exceptions.html#exception-hierarchy); pro nás jsou (nebo budou) důležité tyto:

```plain
BaseException
 ├── SystemExit                     vyvolána funkcí exit()
 ├── KeyboardInterrupt              vyvolána po stisknutí Ctrl+C
 ╰── Exception
      ├── ArithmeticError
      │    ╰── ZeroDivisionError    dělení nulou
      ├── AssertionError            nepovedený příkaz `assert`
      ├── AttributeError            neexistující atribut/metoda, např. 'abc'.len
      ├── ImportError               nepovedený import
      ├── LookupError
      │    ╰── IndexError           neexistující index, např. 'abc'[999]
      ├── NameError                 použití neexistujícího jména proměnné
      │    ╰── UnboundLocalError    použití proměnné, která ještě nebyla nastavená
      ├── SyntaxError               špatná syntaxe, program je nečitelný/nepoužitelný
      │    ╰── IndentationError     špatné odsazení
      │         ╰── TabError        kombinování mezer a tabulátorů v odsazení
      ├── TypeError                 špatný typ, např. len(9)
      ╰── ValueError                špatná hodnota, např. int('xyz')
```

Tohle si není potřeba pamatovat – druh chyby, kterou je potřeba zachytit,
vždy najdeš v příslušné chybové hlášce.

Když odchytáváš obecnou výjimku,
chytnou se i všechny podřízené typy výjimek –
například `except ArithmeticError:` zachytí i `ZeroDivisionError`.
A `except Exception:` zachytí *všechny* výjimky, které běžně chceš zachytit.


## Nechytej je všechny!

Většinu chyb *není* potřeba ošetřovat.

Nastane-li *nečekaná* situace, je téměř vždy
mnohem lepší program ukončit, než se snažit
pokračovat dál a počítat se špatnými hodnotami.
Navíc chybový výstup, který Python standardně
připraví, může hodně ulehčit hledání chyby.

Zachytávej tedy jenom ty chyby, které *očekáváš* – víš přesně, která chyba může
<<<<<<< HEAD
nastat a proč, a máš možnost správně zareagovat.
=======
nastat a proč; máš možnost správně zareagovat.
>>>>>>> 29f101ad

V našem příkladu to platí pro `ValueError` z funkce `int`: víš že uživatel
nemusí vždy zadat číslo ve správném formátu a víš že správná
reakce na tuhle situaci je problém vysvětlit a zeptat se znovu.

Co ale dělat, kdyš uživatel chce ukončit program a zmáčkne
<kbd>Ctrl</kbd>+<kbd>C</kbd>?
Nebo když se mu porouchá klávesnice a selže funkce `input`?
Nejlepší reakce na takovou nečekanou situaci ukončit program a informovat
uživatele (nebo lépe, programátora), že (a kde) je něco špatně.
Neboli vypsat chybovou hlášku.
A to se stane normálně, bez `try`.


## Další přílohy k `try`

Pro úplnost: kromě `except` existují dva jiné bloky,
které můžeš „přilepit“ k `try`, a to `else` a `finally`.
První se provede, když v `try` bloku
žádná chyba nenastane; druhý se provede vždy – ať
už chyba nastala nebo ne.

Můžeš taky použít více bloků `except`. Provede se vždy maximálně jeden:
ten první, který danou chybu umí ošetřit.

```python
try:
    neco_udelej()
except ValueError:
    print('Tohle se provede, pokud nastane ValueError')
except NameError:
    print('Tohle se provede, pokud nastane NameError')
except Exception:
    print('Tohle se provede, pokud nastane jiná chyba')
    # (kromě SystemExit a KeyboardInterrupt, ty chytat nechceme)
except TypeError:
    print('Tohle se neprovede nikdy')
    # ("except Exception" výše ošetřuje i TypeError; sem se Python nedostane)
else:
    print('Tohle se provede, pokud chyba nenastane')
finally:
    print('Tohle se provede vždycky; i pokud v `try` bloku byl např. `return`')
```



## Vyvolání chyby

Občas se stane, že výjimku budeš potřebovat vyvolat {{gnd('sám', 'sama')}}.

Často se to stává když píšeš nějakou obecnou funkci.
Třeba funkci na výpočet obsahu čtverce.
Co se stane, když někdo zavolá `obsah_ctverce(-5)`?

* Zadal-li ono `-5` uživatel, je potřeba mu vynadat a zeptat se znovu.
* Naměřil-li `-5` nějaký robotický aparát, je potřeba ho líp zkalibrovat.
* Vyšel-li čtverec se stranou `-5` v nějakém výpočtu, je nejspíš potřeba opravit
  chybu v tom výpočtu.

Samotná funkce `obsah_ctverce` ale „neví“, proč ji někdo volá.
Jejím úkolem je jen něco spočítat.
Měla by být použitelná ve všech případech výše – a v mnoha dalších.

Když někdo zavolá `obsah_ctverce(-5)`, *neexistuje* správný výsledek, který by
funkce mohla vrátit.
Místo vrácení výsledku musí tato funkce *signalizovat chybu*.
S tou se pak může program, který `obsah_ctverce(-5)` zavolal,
vypořádat – vynadat uživateli, zkalibrovat měřák, nebo, pokud na chybu není
připravený, sám skončit s chybou (a upozornit tak programátora, že je něco
špatně).

Jak na to prakticky?
Chybu můžeš vyvolat pomocí příkazu `raise`.
Za příkaz dáš druh výjimky a pak do závorek nějaký popis toho, co je špatně.

```python
def obsah_ctverce(strana):
    if strana > 0:
        return strana ** 2
    else:
        raise ValueError(f'Strana musí být kladná, číslo {strana} kladné není!')
```

Podobně jako `return`, i příkaz `raise` ukončí funkci.
A nejen tu – pokud na tuhle konkrétní chybu není program předem připravený,
ukončí se celý program.

Ze začátku není u `raise` příliš důležité dumat nad tím, který typ výjimky je
ten správný.
Klidně „střílej od boku“.
`ValueError` bývá často správná volba.<|MERGE_RESOLUTION|>--- conflicted
+++ resolved
@@ -12,11 +12,7 @@
 ```
 
 Když uživatel nezadá číslice, ale třeba text `cokolada`,
-<<<<<<< HEAD
-nastene výjimka jménem `ValueError` (chyba hodnoty) a Python vypíše
-=======
 nastane výjimka jménem `ValueError` (chyba hodnoty) a Python vypíše
->>>>>>> 29f101ad
 odpovídající chybovou hlášku.
 
 ```pycon
@@ -34,11 +30,7 @@
 Až funkce `nacti_cislo` nejlíp „ví“, co se má stát, když uživatel nezadá
 číslice.
 Stačí se uživatele zeptat znovu!
-<<<<<<< HEAD
-Kdybychom měli funkci, která zjistí jestli jsou v řetězci jen číslice,
-=======
 Kdybys měl{{a}} funkci, která zjistí jestli jsou v řetězci jen číslice,
->>>>>>> 29f101ad
 mohlo by to fungovat nějak takhle:
 
 ```python
@@ -53,44 +45,26 @@
 ```
 
 Kde ale vzít funkci `obsahuje_jen_cislice`?
-<<<<<<< HEAD
-Nechceme ji psát znovu – funkce `int` sama nejlíp pozná, co se dá převést na
-číslo a co ne.
-A dokonce nám to dá vědět – chybou, kterou můžeme *zachytit*.
-=======
 Nemá smysl ji psát znovu – funkce `int` sama nejlíp pozná, co se dá převést na
 číslo a co ne.
 A dokonce nám to dá vědět – chybou, kterou můžeš *zachytit*.
->>>>>>> 29f101ad
 
 > [note]
 > Ono „obsahuje_jen_cislice“ v Pythonu existuje. Dokonce několikrát.
 > Místo řešení problému to ale spíš ilustruje, v čem problém spočívá:
 > * Řetězcová metoda `isnumeric` vrací `True` pokud řetězec obsahuje číslice:
-<<<<<<< HEAD
->   `'123'.isnumeric()` je pravda; ``'abc'.isnumeric()` nepravda.
-=======
 >   `'123'.isnumeric()` je pravda; `'abc'.isnumeric()` nepravda.
->>>>>>> 29f101ad
 >   Problém je, že funkci `int` potřebuje jeden konkrétní druh číslic:
 >   pro řetězce jako `'½'` nebo `'௩三๓໓`' (trojka v tamilském, japonském,
 >   thajském nebo laoském písmu) platí `isnumeric`, ale `int` si na nich
 >   vyláme zuby stejně jako na `'abc'`.
 > * Řetězcová metoda `isdecimal` vrací `True` pokud řetězec obsahuje arabské
 >   číslice 0-9. To už je lepší, ale stejně to úplně nesedí: `int` si poradí
-<<<<<<< HEAD
->   s mezerou na začátku, např. s `' 3'`. Funkce `isnumeric` takový řetězec
->   odmítne.
->
-> Chceš-li se zeptat jestli funkce `int` umí daný řetězec převést na číslo,
-> nejlepší způsob jak to udělat je použít funkci `int`.
-=======
 >   s mezerou na začátku, např. s `' 3'`, ale funkce `isdecimal` takový řetězec
 >   odmítne.
 >
 > Chceš-li zjistit jestli funkce `int` umí daný řetězec převést na číslo,
 > nejlepší je použít přímo funkci `int`.
->>>>>>> 29f101ad
 
 
 ## Ošetření chyby
@@ -109,11 +83,7 @@
 
 Jak to funguje?
 Příkazy v bloku uvozeném příkazem `try` se normálně provádějí, ale když
-<<<<<<< HEAD
-nastane uvedená výjimka, Python přeskočí zbytek bloky `try` a provede všechno 
-=======
 nastane uvedená výjimka, Python přeskočí zbytek bloku `try` a provede všechno 
->>>>>>> 29f101ad
 v bloku `except`.
 Pokud výjimka nenastala, přeskočí se celý blok `except`.
 
@@ -165,11 +135,7 @@
 připraví, může hodně ulehčit hledání chyby.
 
 Zachytávej tedy jenom ty chyby, které *očekáváš* – víš přesně, která chyba může
-<<<<<<< HEAD
-nastat a proč, a máš možnost správně zareagovat.
-=======
 nastat a proč; máš možnost správně zareagovat.
->>>>>>> 29f101ad
 
 V našem příkladu to platí pro `ValueError` z funkce `int`: víš že uživatel
 nemusí vždy zadat číslo ve správném formátu a víš že správná
