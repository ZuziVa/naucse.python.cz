# Čtverec

Teď se vrátíme do základní školy a zkusíme si napsat program,
který vypočítá obsah a obvod čtverce, u kterého známe délku strany.

Vytvoř si v editoru nový soubor a ulož ho do adresáře pro dnešní lekci
pod jménem `ctverec.py`.
Zkus do něj napsat program, který spočítá a vypíše obvod a obsah čtverce
se stranou 356 cm.

Po spuštění by se mělo vypsat něco jako:

```
Obvod čtverce se stranou 356 cm je 1424 cm
Obsah čtverce se stranou 356 cm je 126736 cm2
```

Pro připomenutí, obvod čtverce se stranou <var>a</var>
se dá vypočítat jako <var>O</var> = 4<var>a</var>
a obsah jako <var>S</var> = <var>a</var>².

> [note] Matematika!
> Doufám, že tenhle příklad nikoho neodradí,
> ale „počítač“ je holt od slova *počítat*.
> Není třeba se děsit;
> na základy programování si vystačíme s matematickými
> znalostmi ze základní školy.

<<<<<<< HEAD
Výsledky by měl spočítat Python; číslo 1424 nebo 126736 přím do programu nepiš.<br>
=======
Výsledky by měl spočítat Python; číslo 1424 nebo 126736 přímo do programu nepiš.<br>
>>>>>>> 01257b79
Jestli si nevíš rady, podívej se na program <code>printing.py</code>
z [lekce o `print`]({{ lesson_url('beginners/print') }}), kde jeden řádek dělá něco podobného.

Až budeš mít program hotový, nebo až budeš chtít vyzkoušet rozepsaný kousek,
spusť ho:
* pokud ti už na začátku příkazové řádky nesvítí `(venv)`,
  aktivuj si virtuální prostředí,
* pomocí `cd` donaviguj do adresáře s programem,
* zadej `python ctverec.py`.

Funguje? Jestli ne, oprav ho a zkus to znovu!
<<<<<<< HEAD
Když už jsi v příkazové řádce ve správném adresáři, spuštění znamené zadat
znovu `python ctverec.py`.
=======
Když už jsi v příkazové řádce ve správném adresáři, spuštění znamená zadat
znovu příkaz `python ctverec.py`.
>>>>>>> 01257b79
Abys to nemusel{{a}} celé psát, můžeš se k předchozímu příkazu vrátit
pomocí šipky nahoru, <kbd>↑</kbd>.

{% filter solution %}
    Program, který vypíše správný výsledek, může vypadat třeba takhle:

    ```python
    print('Obvod čtverce se stranou 356 cm je', 4 * 356, 'cm')
    print('Obsah čtverce se stranou 356 cm je', 356 * 356, 'cm2')
    ```
{% endfilter %}


## Menší čtverec

Jestli všechno funguje, zkus změnit program tak,
aby počítal obsah a obvod čtverce o straně 123 cm.

{% filter solution %}
    ```python
    print('Obvod čtverce se stranou 123 cm je', 4 * 123, 'cm')
    print('Obsah čtverce se stranou 123 cm je', 123 * 123, 'cm2')
    ```
{% endfilter %}


## Proměnné

Zvládneš to i pro stranu 3945 cm, 832 cm, 956 cm?
Baví tě přepisování čísel?
Kdyby byl program delší (několikastránkový),
jak bys zajistil{{a}}, že jedno z těch čísel nepřehlédneš?

Existuje způsob, jak program napsat,
aniž bys musela pokaždé přepisovat všechna čísla:
stranu čtverce si „pojmenuješ“ a potom používáš jenom její jméno.
V Pythonu na pojmenovávání hodnot slouží *proměnné* (angl. *variables*).
Používají se takto:

```python
strana = 123
print('Obvod čtverce se stranou', strana, 'je', 4 * strana, 'cm')
print('Obsah čtverce se stranou', strana, 'je', strana * strana, 'cm2')
```

Neboli: napíšeš jméno, pak rovnítko a za rovnítkem výraz,
jehož hodnota se do proměnné *přiřadí*.
Když potom napíšeš jméno proměnné ve výrazu,
použije se zapamatovaná hodnota.

> [style-note]
> Je zvykem dát před i za rovnítko po jedné mezeře.

To nás vede k jedné ze základních programátorských
zásad: „neopakuj se“ (anglicky *Don't repeat yourself*, <abbr class="initialism">DRY</abbr>).
Když se někde opakuje stejná hodnota, stejný výraz
nebo stejný kus kódu,
{{ gnd('dobrý programátor', 'dobrá programátorka', both='dobrý programátor') }}
ten kus programu *pojmenuje*
a dál pak používá jen jméno.
Často se totiž stává, že je program potřeba změnit –
buď je v něm chyba nebo se změní zadání.
A potom je mnohem jednodušší změnu udělat jen na jednom místě.

Kromě toho dobrá jména usnadňují čtení programu:
u `4 * 183` není moc jasné, co ta čísla znamenají.
Výraz `4 * strana` je na tom mnohem líp.


> [extra-activity]
>
> ## Kruhy
>
> *Tohle je příklad navíc! Klidně ho přeskoč.*
>
> Změna zadání!
> Zkus program doplnit tak, aby kromě čtverce počítal
> i obvod a obsah kruhu se stejným poloměrem,
> jakou má čtverec stranu.
>
> Pro připomenutí, obvod kruhu s poloměrem <var>r</var>
> je <var>o</var> = 2π<var>r</var>, obsah <var>S</var> = π<var>r</var>²
> a π je zhruba 3,1415926.
>
> Všechna čísla, která matematici označují jen jedním
> písmenkem (klidně řeckým), vhodně pojmenuj.


## Komentáře

Program si teď zpřehledníme *komentářem*.
V Pythonu komentář začíná dvojkřížkem (`#`),
za který můžeš napsat úplně cokoliv – až do konce
řádku bude Python všechno ignorovat.

Komentáře jsou důležité: programy nečte jen počítač, ale i lidé.
Do komentářů si můžeš poznamenat, co dělá celý program,
vysvětlit, jak funguje nějaká složitější část,
nebo vyjasnit něco, co není jasné přímo z programu.

Vždycky, když píšeš program, snaž se vžít do role někoho,
kdo potom ten program bude číst,
a všechno, co by mohlo být nejasné, upřesnit v komentářích.
(Nejčastěji to budeš číst {{ gnd('sám', 'sama') }}, třeba po několika měsících,
takže tím pomáháš {{ gnd('sám', 'sama') }} sobě!)

```python
# Tento program počítá obvod a obsah čtverce.

strana = 123  # v centimetrech
print('Obvod čtverce se stranou', strana, 'je', 4 * strana, 'cm')
print('Obsah čtverce se stranou', strana, 'je', strana * strana, 'cm2')
```

> [style-note]
> Píšeš-li komentáš na stejný řádek jako kód, je zvykem před `#` dát dvě
> mezery (nebo i víc).
> Za `#` pak patří právě jedna.

## Načítání vstupu

Nakonec se podíváme, jak zařídit, aby číslo nemuselo být
zapsáno v programu, ale aby ho mohl uživatel zadat sám.

Stejně jako když ses naučil{{a}} používat `print`
i tady jen řeknu, že na to použijeme *funkce*.
Detaily si vysvětlíme později;
pro teď to budou kouzelná zaříkadla.

> [warning]
> Pozor, záleží na typu hodnoty který chceš získat: text nebo číslo.
> Vybírej pečlivě!

* Chceš-li načíst **řetězec** (text), použij:

  ```python
  promenna = input('Zadej řetězec: ')
  ```

* Chceš-li načíst **celé číslo**, použij:

  ```python
  promenna = int(input('Zadej číslo: '))
  ```

* Chceš-li načíst **desetinné číslo**, použij:

  ```python
  promenna = float(input('Zadej číslo: '))
  ```

Místo řetězce `'Zadej …'` se dá napsat i jiná výzva. 
A výsledek se samozřejmě dá uložit i do jiné proměnné než `promenna`.

Hotový program může vypadat takto:

```python
# Tento program počítá obvod a obsah čtverce.

strana = float(input('Zadej stranu čtverce v centimetrech: '))
print('Obvod čtverce se stranou', strana, 'je', 4 * strana, 'cm')
print('Obsah čtverce se stranou', strana, 'je', strana * strana, 'cm2')
```<|MERGE_RESOLUTION|>--- conflicted
+++ resolved
@@ -26,11 +26,7 @@
 > na základy programování si vystačíme s matematickými
 > znalostmi ze základní školy.
 
-<<<<<<< HEAD
-Výsledky by měl spočítat Python; číslo 1424 nebo 126736 přím do programu nepiš.<br>
-=======
 Výsledky by měl spočítat Python; číslo 1424 nebo 126736 přímo do programu nepiš.<br>
->>>>>>> 01257b79
 Jestli si nevíš rady, podívej se na program <code>printing.py</code>
 z [lekce o `print`]({{ lesson_url('beginners/print') }}), kde jeden řádek dělá něco podobného.
 
@@ -42,13 +38,8 @@
 * zadej `python ctverec.py`.
 
 Funguje? Jestli ne, oprav ho a zkus to znovu!
-<<<<<<< HEAD
-Když už jsi v příkazové řádce ve správném adresáři, spuštění znamené zadat
-znovu `python ctverec.py`.
-=======
 Když už jsi v příkazové řádce ve správném adresáři, spuštění znamená zadat
 znovu příkaz `python ctverec.py`.
->>>>>>> 01257b79
 Abys to nemusel{{a}} celé psát, můžeš se k předchozímu příkazu vrátit
 pomocí šipky nahoru, <kbd>↑</kbd>.
 
