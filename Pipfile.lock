--- conflicted
+++ resolved
@@ -1,11 +1,7 @@
 {
     "_meta": {
         "hash": {
-<<<<<<< HEAD
             "sha256": "cc556a81535d92362eb0c19a2e57f18f5ade3ac20e50a08cd7e674ab2145039e"
-=======
-            "sha256": "788160bc1c435223bb3384e8e688be2cdcaace37918384946649b3620a27425c"
->>>>>>> aea71e14
         },
         "pipfile-spec": 6,
         "requires": {
@@ -44,16 +40,6 @@
             "version": "==0.14.7"
         },
         "attrs": {
-<<<<<<< HEAD
-=======
-            "hashes": [
-                "sha256:69c0dbf2ed392de1cb5ec704444b08a5ef81680a61cb899dc08127123af36a79",
-                "sha256:f0b870f674851ecbfbbbd364d6b5cbdff9dcedbc7f3f5e18a6891057f21fe399"
-            ],
-            "version": "==19.1.0"
-        },
-        "backcall": {
->>>>>>> aea71e14
             "hashes": [
                 "sha256:08a96c641c3a74e44eb59afb61a24f2cb9f4d7188748e76ba4bb5edfa3cb7d1c",
                 "sha256:f7b7ce16570fe9965acd6d30101a28f62fb4a7f9e926b3bbc9b61f8b04247e72"
@@ -76,17 +62,10 @@
         },
         "certifi": {
             "hashes": [
-<<<<<<< HEAD
                 "sha256:017c25db2a153ce562900032d5bc68e9f191e44e9a0f762f373977de9df1fbb3",
                 "sha256:25b64c7da4cd7479594d035c08c2d809eb4aab3a26e5a990ea98cc450c320f1f"
             ],
             "version": "==2019.11.28"
-=======
-                "sha256:59b7658e26ca9c7339e00f8f4636cdfe59d34fa37b9b04f6f9e9926b3cece1a5",
-                "sha256:b26104d6835d1f5e49452a26eb2ff87fe7090b89dfcaee5ea2212697e1e1d7ae"
-            ],
-            "version": "==2019.3.9"
->>>>>>> aea71e14
         },
         "chardet": {
             "hashes": [
@@ -111,17 +90,10 @@
         },
         "decorator": {
             "hashes": [
-<<<<<<< HEAD
                 "sha256:54c38050039232e1db4ad7375cfce6748d7b41c29e95a081c8a6d2c30364a2ce",
                 "sha256:5d19b92a3c8f7f101c8dd86afd86b0f061a8ce4540ab8cd401fa2542756bce6d"
             ],
             "version": "==4.4.1"
-=======
-                "sha256:86156361c50488b84a3f148056ea716ca587df2f0de1d34750d35c21312725de",
-                "sha256:f069f3a01830ca754ba5258fde2278454a0b5b79e0d7f5c13b3b97e57d4acff6"
-            ],
-            "version": "==4.4.0"
->>>>>>> aea71e14
         },
         "defusedxml": {
             "hashes": [
@@ -213,19 +185,11 @@
         },
         "importlib-metadata": {
             "hashes": [
-<<<<<<< HEAD
                 "sha256:073a852570f92da5f744a3472af1b61e28e9f78ccf0c9117658dc32b15de7b45",
                 "sha256:d95141fbfa7ef2ec65cfd945e2af7e5a6ddbd7c8d9a25e66ff3be8e3daf9f60f"
             ],
             "markers": "python_version < '3.8'",
             "version": "==1.3.0"
-=======
-                "sha256:b038baa489c38f6d853a3cfc4c635b0cda66f2864d136fe8f40c1a6e334e2a6b",
-                "sha256:f5102c1cd67e399ec8ea66bcebe6e3968ea25a8977e53f012963e5affeb1fe38"
-            ],
-            "index": "pypi",
-            "version": "==7.4.0"
->>>>>>> aea71e14
         },
         "ipython-genutils": {
             "hashes": [
@@ -241,16 +205,6 @@
             ],
             "version": "==1.1.0"
         },
-<<<<<<< HEAD
-=======
-        "jedi": {
-            "hashes": [
-                "sha256:2bb0603e3506f708e792c7f4ad8fc2a7a9d9c2d292a358fbbd58da531695595b",
-                "sha256:2c6bcd9545c7d6440951b12b44d373479bf18123a401a52025cf98563fbd826c"
-            ],
-            "version": "==0.13.3"
-        },
->>>>>>> aea71e14
         "jinja2": {
             "hashes": [
                 "sha256:74320bb91f31270f9551d46522e33af46a80c3d619f4a4bf42b3164d30b5911f",
@@ -260,21 +214,8 @@
         },
         "jsonschema": {
             "hashes": [
-<<<<<<< HEAD
                 "sha256:4e5b3cf8216f577bee9ce139cbe72eca3ea4f292ec60928ff24758ce626cd163",
                 "sha256:c8a85b28d377cc7737e46e2d9f2b4f44ee3c0e1deac6bf46ddefc7187d30797a"
-=======
-                "sha256:0c0a81564f181de3212efa2d17de1910f8732fa1b71c42266d983cd74304e20d",
-                "sha256:a5f6559964a3851f59040d3b961de5e68e70971afb88ba519d27e6a039efff1a"
-            ],
-            "index": "pypi",
-            "version": "==3.0.1"
-        },
-        "jupyter-client": {
-            "hashes": [
-                "sha256:b5f9cb06105c1d2d30719db5ffb3ea67da60919fb68deaefa583deccd8813551",
-                "sha256:c44411eb1463ed77548bc2d5ec0d744c9b81c4a542d9637c7a52824e2121b987"
->>>>>>> aea71e14
             ],
             "version": "==3.2.0"
         },
@@ -287,7 +228,6 @@
         },
         "lxml": {
             "hashes": [
-<<<<<<< HEAD
                 "sha256:00ac0d64949fef6b3693813fe636a2d56d97a5a49b5bbb86e4cc4cc50ebc9ea2",
                 "sha256:0571e607558665ed42e450d7bf0e2941d542c18e117b1ebbf0ba72f287ad841c",
                 "sha256:0e3f04a7615fdac0be5e18b2406529521d6dbdb0167d2a690ee328bef7807487",
@@ -316,37 +256,6 @@
                 "sha256:f6ed60a62c5f1c44e789d2cf14009423cb1646b44a43e40a9cf6a21f077678a1"
             ],
             "version": "==4.4.2"
-=======
-                "sha256:03984196d00670b2ab14ae0ea83d5cc0cfa4f5a42558afa9ab5fa745995328f5",
-                "sha256:0815b0c9f897468de6a386dc15917a0becf48cc92425613aa8bbfc7f0f82951f",
-                "sha256:175f3825f075cf02d15099eb52658457cf0ff103dcf11512b5d2583e1d40f58b",
-                "sha256:30e14c62d88d1e01a26936ecd1c6e784d4afc9aa002bba4321c5897937112616",
-                "sha256:3210da6f36cf4b835ff1be853962b22cc354d506f493b67a4303c88bbb40d57b",
-                "sha256:40f60819fbd5bad6e191ba1329bfafa09ab7f3f174b3d034d413ef5266963294",
-                "sha256:43b26a865a61549919f8a42e094dfdb62847113cf776d84bd6b60e4e3fc20ea3",
-                "sha256:4a03dd682f8e35a10234904e0b9508d705ff98cf962c5851ed052e9340df3d90",
-                "sha256:62f382cddf3d2e52cf266e161aa522d54fd624b8cc567bc18f573d9d50d40e8e",
-                "sha256:7b98f0325be8450da70aa4a796c4f06852949fe031878b4aa1d6c417a412f314",
-                "sha256:846a0739e595871041385d86d12af4b6999f921359b38affb99cdd6b54219a8f",
-                "sha256:a3080470559938a09a5d0ec558c005282e99ac77bf8211fb7b9a5c66390acd8d",
-                "sha256:ad841b78a476623955da270ab8d207c3c694aa5eba71f4792f65926dc46c6ee8",
-                "sha256:afdd75d9735e44c639ffd6258ce04a2de3b208f148072c02478162d0944d9da3",
-                "sha256:b4fbf9b552faff54742bcd0791ab1da5863363fb19047e68f6592be1ac2dab33",
-                "sha256:b90c4e32d6ec089d3fa3518436bdf5ce4d902a0787dbd9bb09f37afe8b994317",
-                "sha256:b91cfe4438c741aeff662d413fd2808ac901cc6229c838236840d11de4586d63",
-                "sha256:bdb0593a42070b0a5f138b79b872289ee73c8e25b3f0bea6564e795b55b6bcdd",
-                "sha256:c4e4bca2bb68ce22320297dfa1a7bf070a5b20bcbaec4ee023f83d2f6e76496f",
-                "sha256:cec4ab14af9eae8501be3266ff50c3c2aecc017ba1e86c160209bb4f0423df6a",
-                "sha256:e83b4b2bf029f5104bc1227dbb7bf5ace6fd8fabaebffcd4f8106fafc69fc45f",
-                "sha256:e995b3734a46d41ae60b6097f7c51ba9958648c6d1e0935b7e0ee446ee4abe22",
-                "sha256:f679d93dec7f7210575c85379a31322df4c46496f184ef650d3aba1484b38a2d",
-                "sha256:fd213bb5166e46974f113c8228daaef1732abc47cb561ce9c4c8eaed4bd3b09b",
-                "sha256:fdcb57b906dbc1f80666e6290e794ab8fb959a2e17aa5aee1758a85d1da4533f",
-                "sha256:ff424b01d090ffe1947ec7432b07f536912e0300458f9a7f48ea217dd8362b86"
-            ],
-            "index": "pypi",
-            "version": "==4.3.3"
->>>>>>> aea71e14
         },
         "markupsafe": {
             "hashes": [
@@ -411,18 +320,10 @@
         },
         "nbconvert": {
             "hashes": [
-<<<<<<< HEAD
                 "sha256:21fb48e700b43e82ba0e3142421a659d7739b65568cc832a13976a77be16b523",
                 "sha256:f0d6ec03875f96df45aa13e21fd9b8450c42d7e1830418cccc008c0df725fcee"
             ],
             "version": "==5.6.1"
-=======
-                "sha256:302554a2e219bc0fc84f3edd3e79953f3767b46ab67626fdec16e38ba3f7efe4",
-                "sha256:5de8fb2284422272a1d45abc77c07b888127550a6d602ce619592a2b08a474ff"
-            ],
-            "index": "pypi",
-            "version": "==5.4.1"
->>>>>>> aea71e14
         },
         "nbformat": {
             "hashes": [
@@ -437,41 +338,7 @@
             ],
             "version": "==1.4.2"
         },
-<<<<<<< HEAD
         "pygments": {
-=======
-        "parso": {
-            "hashes": [
-                "sha256:4580328ae3f548b358f4901e38c0578229186835f0fa0846e47369796dd5bcc9",
-                "sha256:68406ebd7eafe17f8e40e15a84b56848eccbf27d7c1feb89e93d8fca395706db"
-            ],
-            "version": "==0.3.4"
-        },
-        "pexpect": {
-            "hashes": [
-                "sha256:2a8e88259839571d1251d278476f3eec5db26deb73a70be5ed5dc5435e418aba",
-                "sha256:3fbd41d4caf27fa4a377bfd16fef87271099463e6fa73e92a52f92dfee5d425b"
-            ],
-            "markers": "sys_platform != 'win32'",
-            "version": "==4.6.0"
-        },
-        "pickleshare": {
-            "hashes": [
-                "sha256:87683d47965c1da65cdacaf31c8441d12b8044cdec9aca500cd78fc2c683afca",
-                "sha256:9649af414d74d4df115d5d718f82acb59c9d418196b7b4290ed47a12ce62df56"
-            ],
-            "version": "==0.7.5"
-        },
-        "prompt-toolkit": {
-            "hashes": [
-                "sha256:11adf3389a996a6d45cc277580d0d53e8a5afd281d0c9ec71b28e6f121463780",
-                "sha256:2519ad1d8038fd5fc8e770362237ad0364d16a7650fb5724af6997ed5515e3c1",
-                "sha256:977c6583ae813a37dc1c2e1b715892461fcbdaa57f6fc62f33a528c4886c8f55"
-            ],
-            "version": "==2.0.9"
-        },
-        "ptyprocess": {
->>>>>>> aea71e14
             "hashes": [
                 "sha256:2a3fe295e54a20164a9df49c75fa58526d3be48e14aceba6d6b1e8ac0bfd6f1b",
                 "sha256:98c8aa5a9f778fcd1026a17361ddaf7330d1b7c62ae97c3bb0ae73e0b9b6b0fe"
@@ -488,10 +355,15 @@
         },
         "pyrsistent": {
             "hashes": [
-<<<<<<< HEAD
                 "sha256:f3b280d030afb652f79d67c5586157c5c1355c9a58dfc7940566e28d28f3df1b"
             ],
             "version": "==0.15.6"
+        },
+        "pyrsistent": {
+            "hashes": [
+                "sha256:3ca82748918eb65e2d89f222b702277099aca77e34843c5eb9d52451173970e2"
+            ],
+            "version": "==0.14.11"
         },
         "python-dateutil": {
             "hashes": [
@@ -515,74 +387,6 @@
                 "sha256:ebc4ed52dcc93eeebeae5cf5deb2ae4347b3a81c3fa12b0b8c976544829396a4"
             ],
             "version": "==5.2"
-=======
-                "sha256:b40b23c32cfed8825b2551448b9327905343600f07ba0824ebf5be2b05c88d32",
-                "sha256:fc48e2fffd6d3c047a61c1db8b88ab069983f50e733fe70a7846098eb28bc955"
-            ],
-            "index": "pypi",
-            "version": "==1.2.0"
-        },
-        "pyrsistent": {
-            "hashes": [
-                "sha256:3ca82748918eb65e2d89f222b702277099aca77e34843c5eb9d52451173970e2"
-            ],
-            "version": "==0.14.11"
-        },
-        "python-dateutil": {
-            "hashes": [
-                "sha256:7e6584c74aeed623791615e26efd690f29817a27c73085b78e4bad02493df2fb",
-                "sha256:c89805f6f4d64db21ed966fda138f8a5ed7a4fdbc1a8ee329ce1b74e3c74da9e"
-            ],
-            "index": "pypi",
-            "version": "==2.8.0"
-        },
-        "pyyaml": {
-            "hashes": [
-                "sha256:1adecc22f88d38052fb787d959f003811ca858b799590a5eaa70e63dca50308c",
-                "sha256:436bc774ecf7c103814098159fbb84c2715d25980175292c648f2da143909f95",
-                "sha256:460a5a4248763f6f37ea225d19d5c205677d8d525f6a83357ca622ed541830c2",
-                "sha256:5a22a9c84653debfbf198d02fe592c176ea548cccce47553f35f466e15cf2fd4",
-                "sha256:7a5d3f26b89d688db27822343dfa25c599627bc92093e788956372285c6298ad",
-                "sha256:9372b04a02080752d9e6f990179a4ab840227c6e2ce15b95e1278456664cf2ba",
-                "sha256:a5dcbebee834eaddf3fa7366316b880ff4062e4bcc9787b78c7fbb4a26ff2dd1",
-                "sha256:aee5bab92a176e7cd034e57f46e9df9a9862a71f8f37cad167c6fc74c65f5b4e",
-                "sha256:c51f642898c0bacd335fc119da60baae0824f2cde95b0330b56c0553439f0673",
-                "sha256:c68ea4d3ba1705da1e0d85da6684ac657912679a649e8868bd850d2c299cce13",
-                "sha256:e23d0cc5299223dcc37885dae624f382297717e459ea24053709675a976a3e19"
-            ],
-            "index": "pypi",
-            "version": "==5.1"
-        },
-        "pyzmq": {
-            "hashes": [
-                "sha256:1651e52ed91f0736afd6d94ef9f3259b5534ce8beddb054f3d5ca989c4ef7c4f",
-                "sha256:5ccb9b3d4cd20c000a9b75689d5add8cd3bce67fcbd0f8ae1b59345247d803af",
-                "sha256:5e120c4cd3872e332fb35d255ad5998ebcee32ace4387b1b337416b6b90436c7",
-                "sha256:5e2a3707c69a7281a9957f83718815fd74698cba31f6d69f9ed359921f662221",
-                "sha256:63d51add9af8d0442dc90f916baf98fdc04e3b0a32afec4bfc83f8d85e72959f",
-                "sha256:65c5a0bdc49e20f7d6b03a661f71e2fda7a99c51270cafe71598146d09810d0d",
-                "sha256:66828fabe911aa545d919028441a585edb7c9c77969a5fea6722ef6e6ece38ab",
-                "sha256:7d79427e82d9dad6e9b47c0b3e7ae5f9d489b1601e3a36ea629bb49501a4daf3",
-                "sha256:824ee5d3078c4eae737ffc500fbf32f2b14e6ec89b26b435b7834febd70120cf",
-                "sha256:89dc0a83cccec19ff3c62c091e43e66e0183d1e6b4658c16ee4e659518131494",
-                "sha256:8b319805f6f7c907b101c864c3ca6cefc9db8ce0791356f180b1b644c7347e4c",
-                "sha256:90facfb379ab47f94b19519c1ecc8ec8d10813b69d9c163117944948bdec5d15",
-                "sha256:a0a178c7420021fc0730180a914a4b4b3092ce9696ceb8e72d0f60f8ce1655dd",
-                "sha256:a7a89591ae315baccb8072f216614b3e59aed7385aef4393a6c741783d6ee9cf",
-                "sha256:ba2578f0ae582452c02ed9fac2dc477b08e80ce05d2c0885becf5fff6651ccb0",
-                "sha256:c69b0055c55702f5b0b6b354133e8325b9a56dbc80e1be2d240bead253fb9825",
-                "sha256:ca434e1858fe222380221ddeb81e86f45522773344c9da63c311d17161df5e06",
-                "sha256:d4b8ecfc3d92f114f04d5c40f60a65e5196198b827503341521dda12d8b14939",
-                "sha256:d706025c47b09a54f005953ebe206f6d07a22516776faa4f509aaff681cc5468",
-                "sha256:d8f27e958f8a2c0c8ffd4d8855c3ce8ac3fa1e105f0491ce31729aa2b3229740",
-                "sha256:dbd264298f76b9060ce537008eb989317ca787c857e23cbd1b3ddf89f190a9b1",
-                "sha256:e926d66f0df8fdbf03ba20583af0f215e475c667fb033d45fd031c66c63e34c9",
-                "sha256:efc3bd48237f973a749f7312f68062f1b4ca5c2032a0673ca3ea8e46aa77187b",
-                "sha256:f59bc782228777cbfe04555707a9c56d269c787ed25d6d28ed9d0fbb41cb1ad2",
-                "sha256:f8da5322f4ff5f667a0d5a27e871b560c6637153c81e318b35cb012b2a98835c"
-            ],
-            "version": "==18.0.1"
->>>>>>> aea71e14
         },
         "requests": {
             "hashes": [
@@ -614,22 +418,10 @@
         },
         "testpath": {
             "hashes": [
-<<<<<<< HEAD
                 "sha256:60e0a3261c149755f4399a1fff7d37523179a70fdc3abdf78de9fc2604aeec7e",
                 "sha256:bfcf9411ef4bf3db7579063e0546938b1edda3d69f4e1fb8756991f5951f85d4"
             ],
             "version": "==0.4.4"
-=======
-                "sha256:1174dcb84d08887b55defb2cda1986faeeea715fff189ef3dc44cce99f5fca6b",
-                "sha256:2613fab506bd2aedb3722c8c64c17f8f74f4070afed6eea17f20b2115e445aec",
-                "sha256:44b82bc1146a24e5b9853d04c142576b4e8fa7a92f2e30bc364a85d1f75c4de2",
-                "sha256:457fcbee4df737d2defc181b9073758d73f54a6cfc1f280533ff48831b39f4a8",
-                "sha256:49603e1a6e24104961497ad0c07c799aec1caac7400a6762b687e74c8206677d",
-                "sha256:8c2f40b99a8153893793559919a355d7b74649a11e59f411b0b0a1793e160bc0",
-                "sha256:e1d897889c3b5a829426b7d52828fb37b28bc181cd598624e65c8be40ee3f7fa"
-            ],
-            "version": "==6.0.2"
->>>>>>> aea71e14
         },
         "traitlets": {
             "hashes": [
@@ -661,91 +453,17 @@
         },
         "werkzeug": {
             "hashes": [
-<<<<<<< HEAD
                 "sha256:7280924747b5733b246fe23972186c6b348f9ae29724135a6dfc1e53cea433e7",
                 "sha256:e5f4a1f98b52b18a93da705a7458e55afb26f32bff83ff5d19189f92462d65c4"
             ],
             "version": "==0.16.0"
-=======
-                "sha256:0a73e8bb2ff2feecfc5d56e6f458f5b99290ef34f565ffb2665801ff7de6af7a",
-                "sha256:7fad9770a8778f9576693f0cc29c7dcc36964df916b83734f4431c0e612a7fbc"
-            ],
-            "index": "pypi",
-            "version": "==0.15.2"
-        }
-    },
-    "develop": {
-        "atomicwrites": {
-            "hashes": [
-                "sha256:03472c30eb2c5d1ba9227e4c2ca66ab8287fbfbbda3888aa93dc2e28fc6811b4",
-                "sha256:75a9445bac02d8d058d5e1fe689654ba5a6556a1dfd8ce6ec55a0ed79866cfa6"
-            ],
-            "version": "==1.3.0"
-        },
-        "attrs": {
-            "hashes": [
-                "sha256:69c0dbf2ed392de1cb5ec704444b08a5ef81680a61cb899dc08127123af36a79",
-                "sha256:f0b870f674851ecbfbbbd364d6b5cbdff9dcedbc7f3f5e18a6891057f21fe399"
-            ],
-            "version": "==19.1.0"
-        },
-        "more-itertools": {
-            "hashes": [
-                "sha256:2112d2ca570bb7c3e53ea1a35cd5df42bb0fd10c45f0fb97178679c3c03d64c7",
-                "sha256:c3e4748ba1aad8dba30a4886b0b1a2004f9a863837b8654e7059eebf727afa5a"
-            ],
-            "markers": "python_version > '2.7'",
-            "version": "==7.0.0"
-        },
-        "pluggy": {
-            "hashes": [
-                "sha256:19ecf9ce9db2fce065a7a0586e07cfb4ac8614fe96edf628a264b1c70116cf8f",
-                "sha256:84d306a647cc805219916e62aab89caa97a33a1dd8c342e87a37f91073cd4746"
-            ],
-            "version": "==0.9.0"
-        },
-        "py": {
-            "hashes": [
-                "sha256:64f65755aee5b381cea27766a3a147c3f15b9b6b9ac88676de66ba2ae36793fa",
-                "sha256:dc639b046a6e2cff5bbe40194ad65936d6ba360b52b3c3fe1d08a82dd50b5e53"
-            ],
-            "version": "==1.8.0"
-        },
-        "pytest": {
-            "hashes": [
-                "sha256:13c5e9fb5ec5179995e9357111ab089af350d788cbc944c628f3cde72285809b",
-                "sha256:f21d2f1fb8200830dcbb5d8ec466a9c9120e20d8b53c7585d180125cce1d297a"
-            ],
-            "index": "pypi",
-            "version": "==4.4.0"
->>>>>>> aea71e14
         },
         "zipp": {
             "hashes": [
                 "sha256:f06903e9f1f43b12d371004b4ac7b06ab39a44adc747266928ae6debfa7b3335",
                 "sha256:f6be885bea0a12d71d1204e0bea6f59fe20777d99edb849da1ff945dc51c4e65"
             ],
-<<<<<<< HEAD
             "version": "==0.6.0"
-=======
-            "index": "pypi",
-            "version": "==0.6.2"
-        },
-        "pytest-mock": {
-            "hashes": [
-                "sha256:330bfa1a71c9b6e84e2976f01d70d8a174f755e7f9dc5b22f4b7335992e1e98b",
-                "sha256:cea3983a1ebc88bf7c0fa1ed8c84e67b898bf71a320a49605bcb74f31e6cfd6a"
-            ],
-            "index": "pypi",
-            "version": "==1.10.3"
-        },
-        "six": {
-            "hashes": [
-                "sha256:3350809f0555b11f552448330d0b52d5f24c91a322ea4a15ef22629740f3761c",
-                "sha256:d16a0141ec1a18405cd4ce8b4613101da75da0e9a7aec5bdd4fa804d0e0eba73"
-            ],
-            "version": "==1.12.0"
->>>>>>> aea71e14
         }
     },
     "develop": {}
